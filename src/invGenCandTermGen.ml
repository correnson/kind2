(* This file is part of the Kind 2 model checker.

   Copyright (c) 2014 by the Board of Trustees of the University of Iowa

   Licensed under the Apache License, Version 2.0 (the "License"); you
   may not use this file except in compliance with the License.  You
   may obtain a copy of the License at

   http://www.apache.org/licenses/LICENSE-2.0 

   Unless required by applicable law or agreed to in writing, software
   distributed under the License is distributed on an "AS IS" BASIS,
   WITHOUT WARRANTIES OR CONDITIONS OF ANY KIND, either express or
   implied. See the License for the specific language governing
   permissions and limitations under the License. 

*)

open Lib

module CandidateTermGen = struct

  (* Short name for sets of terms. *)
  module TSet = Term.TermSet


  (* Bool type. *)
  let bool_type = Type.t_bool

  (* Returns true when given unit. *)
  let true_of_unit () = true

  (* Returns false when given unit. *)
  let false_of_unit () = false

  (* Constructs a term. *)
  let flat_to_term = Term.construct

  (* The name of a transition system. *)
  let name_of_sys sys =
    TransSys.get_scope sys |> String.concat "/"



  (* Aggregates state var rules. *)
  module StateVarRules : sig

    (* Applies the state var rules. *)
    val apply: StateVar.t list -> TSet.t -> TSet.t

  end = struct

    (* If svar is an IntRang(low,up) and low < up, generates terms low
     <= x, x <= up, and x=n where x is an IntRange (low,up)
     (n\in[low,up]). *)
    let rec unroll_ranges svar set =
      
      (* Creates the terms for an intrange. *)
      let rec unroll_range set low up var =
        if Numeral.(low > up)
        then set
        else
          unroll_range
            (TSet.add (Term.mk_eq [var ; Term.mk_num low]) set)
            (Numeral.succ low)
            up
            var
      in

      let var =
        Var.mk_state_var_instance svar Numeral.zero
        |> Term.mk_var
      in

      match StateVar.type_of_state_var svar |> Type.node_of_type with

      | Type.IntRange (low,up) when not Numeral.(low = up) ->
         
         unroll_range set low up var
         |> TSet.add
              (Term.mk_leq [ Term.mk_num low ; var ])
         |> TSet.add
              (Term.mk_leq [ var ; Term.mk_num up ])

      | _ -> set

               
    (* Generates x>=0 for int and real variables. *)
    let arith_zero_eqs svar set =

      match StateVar.type_of_state_var svar |> Type.node_of_type with

      | Type.Int ->

         (* Variable at 0. *)
         let var =
           Var.mk_state_var_instance svar Numeral.zero
           |> Term.mk_var
         in

         TSet.add
           (Term.mk_geq [ var ; Term.mk_num Numeral.zero ])
           set

      | Type.Real ->

         (* Variable at 0. *)
         let var =
           Var.mk_state_var_instance svar Numeral.zero
           |> Term.mk_var
         in

         TSet.add
           (Term.mk_geq [ var ; Term.mk_dec Decimal.zero ])
           set

      | _ -> set


    (* Add boolean variables and their negation. *)
    let bool_vars svar set =
      match StateVar.type_of_state_var svar |> Type.node_of_type with

      | Type.Bool ->

         (* Variable at 0. *)
         let var =
           Var.mk_state_var_instance svar Numeral.zero
           |> Term.mk_var
         in
         
         set
         (* Adding variable. *)
         |> TSet.add var
         (* Adding negation of the variable. *)
         |> TSet.add (Term.mk_not var)

      | _ -> set



    let rule_list =
      [ unroll_ranges, true_of_unit ;
        arith_zero_eqs, true_of_unit ;
        bool_vars, true_of_unit ]

    let apply svars set =
      svars
      (* To all svars... *)
      |> List.fold_left
           ( fun set' svar ->
             if StateVar.for_inv_gen svar
             then
               rule_list
               (* ...apply all rules... *)
               |> List.fold_left
                    ( fun set'' (rule,condition) ->
                      (* ...if their condition is true. *)
                      if condition ()
                      then rule svar set''
                      else set'' )
                    set'
             else set')
           set

  end


  (* Aggregate rules on flat terms. *)
  module FlatTermsRules : sig

    (* Applies the state var rules. *)
    val apply: Term.T.flat -> TSet.t -> TSet.t

  end = struct

    (* Adds term to set if term has type bool. *)
    let must_be_bool flat set =
      (* Constructing term. *)
      let term = flat_to_term flat in

      if term |> Term.type_of_term == bool_type
      then TSet.add term set
      else set

    (* Returns true if the term mentions at least a non-constant
       variable. *)
    let has_var flat =
      flat_to_term flat
      |> Term.vars_of_term
      |> Var.VarSet.exists ( fun var -> not (Var.is_const_state_var var) )

    let rec is_var_or_const term =
      match Term.destruct term with
      | Term.T.App (_,_) -> false
      | Term.T.Attr (kid,_) -> is_var_or_const kid
      | _ -> true

    let rec is_const term =
      match Term.destruct term with
      | Term.T.App (_,_) -> false
      | Term.T.Var _ -> false
      | Term.T.Attr (kid,_) -> is_const kid
      | _ -> true

    let rec is_var term =
      match Term.destruct term with
      | Term.T.App (_,_) -> false
      | Term.T.Const _ -> false
      | Term.T.Attr (kid,_) -> is_var kid
      | _ -> true

    (* Adds term to set if term is bool and is not [AND|NOT]. *)
    let bool_terms term set = match term with

      | Term.T.App (sym, kids) ->

        (* if ( (is_var kid1) && (is_const kid2) ) *)
        (*   || ( (is_var kid2) && (is_const kid1) ) then *)
        if List.for_all is_var_or_const kids then
           
           ( match Symbol.node_of_symbol sym with

             | `GT
             | `LT
             | `OR
             | `XOR
             | `DISTINCT
             | `BVULT
             | `IS_INT ->
                TSet.add (flat_to_term term) set

             | _ -> set )

         else set

      | _ -> set


    (* If term is an arithmetic atom "lhs op rhs" add "lhs >= rhs" and
       "lhs <= rhs". *)
    let arith_atoms term set = match term with

      | Term.T.App (sym, ((kid1 :: kid2 :: []) as kids)) ->

        (* The inequality has to be a 'small' one. Either var op
           const, const op var, orr var op var. *)
        if ( (is_var kid1) && (is_const kid2) )
          || ( (is_var kid2) && (is_const kid1) )
          (*|| ( (is_var kid1) && (is_var kid2) ) *)
        then

          ( match Symbol.node_of_symbol sym with

            | `EQ ->

                (* Making sure it's an arith equality. *)
              ( match
                  kid1 |> Term.type_of_term |> Type.node_of_type
                with

                  | Type.Int
                  | Type.Real ->
                     (* It is, adding >= and <=. *)
                    set
                    (* |> TSet.add (flat_to_term term) *)
                    |> TSet.add (Term.mk_geq kids)
                    |> TSet.add (Term.mk_leq kids)
                  | _ -> set )

            | `LEQ -> set
              |> TSet.add (Term.mk_geq kids)
              |> TSet.add (Term.mk_leq kids)

            | `GEQ -> set
              |> TSet.add (Term.mk_geq kids)
              |> TSet.add (Term.mk_leq kids)

            | `GT  -> set
              |> TSet.add (flat_to_term term)
              |> TSet.add (Term.mk_geq kids)
              |> TSet.add (Term.mk_leq kids)

            | `LT  -> set
              |> TSet.add (flat_to_term term)
              |> TSet.add (Term.mk_geq kids)
              |> TSet.add (Term.mk_leq kids)

            | _ -> set )

        else set
             
      | _ -> set


    (* List of rules over flat terms and their activation
       condition. *)
    let rule_list =
      [ bool_terms,
        ( fun () -> not (Flags.invgengraph_atoms_only ()) ) ;
        arith_atoms, true_of_unit ]

    let apply flat set =
      
      if has_var flat
      then
        rule_list
        (* Apply all rules... *)
        |> List.fold_left
             ( fun set' (rule, condition) ->
               (* If their condition is true. *)
               if condition ()
               then rule flat set'
               else set' )
             set
             
      else set

  end

  (* The numeral -1. *)
  let minus_one_num = Numeral.(~- one)

  (* Inserts or updates a sys/terms binding in an associative list
     sorted by topological order.  If sys is already in the list, then
     its terms are updated with the union of the old ones and the new
     ones. If it's not then it is inserted at the right place wrt
     topological order. *)
  let insert_sys_terms ((sys,terms) as pair) =

    (* Checks if 'sys' is a subsystem of 'sys''. *)
    let shall_insert_here sys' =
      TransSys.get_subsystems sys'
      |> List.mem sys
    in

    let rec loop prefix = function

      (* System is already in the list. *)
      | (sys',terms') :: tail when sys == sys' ->
         List.rev_append
           prefix
           (* Updating the term list. *)
           ( (sys, TSet.union terms terms') :: tail )
           
      (* sys' has sys as a subsystem, we insert here. *)
      | ((sys',_) :: _) as l when shall_insert_here sys' ->
         List.rev_append prefix (pair :: l)

      (* Looping. *)
      | head :: tail ->
         loop (head :: prefix) tail

      (* Could not find sys, adding it at the end. *)
      | [] -> pair :: prefix |> List.rev
    in

    loop []


  (* If all vars in term have offset 0, adds term bumped at -1 to set. *)
  let add_offset_complement term set =
    match Term.var_offsets_of_term term with
    | Some(low), Some(up) when Numeral.(low = zero)
                               && Numeral.(up = zero) ->
       (* Term is one state @0, adding -1 version. *)
       TSet.add
         (Term.bump_state minus_one_num term)
         set
         
    | Some(low), Some(up) when Numeral.(low = minus_one_num)
                               && Numeral.(up = minus_one_num) ->
       (* Term is one state @-1, adding 0 version. *)
       TSet.add
         (Term.bump_state Numeral.one term)
         set
         
    | _ -> set


  (* If term is one state @0, adds term to set. If term is one state
     @-1, bumps the term to 0 and adds it to set. If term is two states,
     it is dismissed. *)
  let one_statify term set =
    match Term.var_offsets_of_term term with
    | Some(low), Some(up) when Numeral.(low = zero)
                               && Numeral.(up = zero) ->
       (* Term is one state @0, adding it. *)
       TSet.add term set
         
    | Some(low), Some(up) when Numeral.(low = minus_one_num)
                               && Numeral.(up = minus_one_num) ->
       (* Term is one state @-1, adding 0 version. *)
       TSet.add
         (Term.bump_state Numeral.one term)
         set
         
    | _ -> set

  (* Term set with true and false. *)
  let true_false_set = TSet.of_list [ Term.t_true ; Term.t_false ]

  (* Adds the -1 (resp. 0) version of terms mentioning only variables
     of offset 0 (resp. -1). *)
  let two_state_complement set =
    TSet.fold add_offset_complement set set

  (* Removes all two state candidate terms from a set of terms. *)
  let one_state_only set =
    TSet.fold one_statify set true_false_set

  (* Generates sets of candidate terms from a transition system, and
     its subsystems if the flags require it. *)
  let candidate_terms_of_trans two_state trans_sys =

    (* Builds a set of candidate terms from a term. Basically applies
       flat rules on all subterms. *)
    let set_of_term term set =
      let set_ref = ref set in
      (* Updates the set reference. *)
      let set_update set' = set_ref := set' in
      
      ( Term.eval_t
          ( fun flat_term _ ->
            (* Applying rules and updating set reference. *)
            set_update
              (FlatTermsRules.apply flat_term !set_ref) )
          
          term ) ;

      !set_ref
    in
    
    let rec get_last = function
      | head :: [] -> [head]
      | [] -> assert false;
      | _ :: t -> get_last t
    in

    (* Creates an associative list between systems and their
       implication graph. Even when running in top system only, we
       need to look at the subsystems and instantiate their candidate
       terms. *)
    let rec sys_graphs_map result = function

      | system :: tail ->
         (* Getting the scope of the system. *)
         let scope = TransSys.get_scope system in

         (* Do we know that system already?. *)
         if List.exists
              ( fun (sys,_) ->
                TransSys.get_scope sys = scope )
              result
              
         then
           (* We do, discarding it. *)
           sys_graphs_map result tail

         else
           
           (* We don't, getting init and trans. *)
           let init, trans =
             TransSys.init_of_bound system Numeral.zero,
             (* Getting trans at [-1,0]. *)
             TransSys.trans_of_bound system Numeral.zero
           in

           let candidates' =

             TSet.empty
               
             (* Synthesizing candidates. *)
             |> StateVarRules.apply (TransSys.state_vars system)
                                     
             (* Candidates from init. *)
             |> set_of_term init

             (* Candidates from trans. *)
             |> if Flags.invgengraph_no_trans_subterms ()
                then identity else set_of_term trans
           in

           let candidates =
             (* Adding two state complement if
                required. One-state-ification will take place at the
                very end to avoid missing candidate terms through
                instantiation. *)
             if two_state then two_state_complement candidates'
             else candidates'
           in

           let sorted_result =
             result
<<<<<<< HEAD
             |> (if true then identity else
                 TSet.fold
                   ( fun term map ->
                    TransSys.instantiate_term_all_levels
                      system term
                    |> (function | (top,others) -> top :: others)
                    |> List.fold_left
                        ( fun map (sys,terms) ->
                           insert_sys_terms
                             (sys, TSet.of_list terms) map )
                         map )
                  candidates )
=======
             |> ( if Flags.invgengraph_lift_candidates () then
                    TSet.fold
                      ( fun term map ->
                        TransSys.instantiate_term_all_levels
                          system term
                          |> (function | (top,others) -> top :: others)
                          |> List.fold_left
                              ( fun map (sys,terms) ->
                                insert_sys_terms
                                  (sys, TSet.of_list terms) map )
                              map )
                      candidates
                  else identity )
>>>>>>> 72074281
             |> insert_sys_terms (system, candidates)
           in

           sys_graphs_map
             sorted_result
             (List.concat [ TransSys.get_subsystems system ; tail ])

      | [] ->

        let final =
          (* Only getting to system if required. *)
          ( if Flags.invgengraph_top_only ()
            then get_last result else result )
          |> (
            (* One state-ing everything if required. *)
            if two_state then
              identity
            else
              List.map
                (fun (sys,set) ->
                  (sys, one_state_only set))
          )
        in

        let count =
          final
          |> List.fold_left
              ( fun count (_, term_set) ->
                count + (TSet.cardinal term_set) )
              (* Starting at two, true and false are not there yet. *)
              2
        in

        debug invGenCandidates "%i candidates" count in

        (* Returning the candidate terms... *)
        final,
        (* ...and candidate term count for stats. *)
        count
    in

    sys_graphs_map [] [ trans_sys ]


  let build_graphs =
    
    (* Building the graphs. *)
    List.map
      ( fun (sys,term_set) ->

        (* Creating graph. *)
        (sys,
         ImplicationGraph.create
           (TSet.union true_false_set term_set)) )

end

(* Generates candidate terms for a transition system, and its
   subsystems if the flags require it.
   /!\ The sets do NOT contain true and false /!\ *)
let generate_candidate_terms two_state trans =
  CandidateTermGen.candidate_terms_of_trans two_state trans

(* Generates implication graphs for a transition system, and its
   subsystems if the flags require it. *)
let generate_graphs two_state trans =
  let candidate_terms, count =
    generate_candidate_terms two_state trans
  in
  (* Returning implication graphs and candidate term count. *)
  CandidateTermGen.build_graphs candidate_terms, count


    
(* 
   Local Variables:
   compile-command: "make -C .. -k"
   tuareg-interactive-program: "./kind2.top -I ./_build -I ./_build/SExpr"
   indent-tabs-mode: nil
   End: 
*)
<|MERGE_RESOLUTION|>--- conflicted
+++ resolved
@@ -492,20 +492,6 @@
 
            let sorted_result =
              result
-<<<<<<< HEAD
-             |> (if true then identity else
-                 TSet.fold
-                   ( fun term map ->
-                    TransSys.instantiate_term_all_levels
-                      system term
-                    |> (function | (top,others) -> top :: others)
-                    |> List.fold_left
-                        ( fun map (sys,terms) ->
-                           insert_sys_terms
-                             (sys, TSet.of_list terms) map )
-                         map )
-                  candidates )
-=======
              |> ( if Flags.invgengraph_lift_candidates () then
                     TSet.fold
                       ( fun term map ->
@@ -519,7 +505,6 @@
                               map )
                       candidates
                   else identity )
->>>>>>> 72074281
              |> insert_sys_terms (system, candidates)
            in
 
