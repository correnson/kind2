--- conflicted
+++ resolved
@@ -2726,15 +2726,9 @@
 
 
 let solver_dependant_actions () = match Smt.solver () with
-<<<<<<< HEAD
-  | (`CVC4_SMTLIB | `Yices_SMTLIB) as s -> (
-    (* Disable IC3 for CVC4 and Yices 2 because of lack of support for unsat
-       cores*)
-    Global.disable `IC3ia;
-=======
   | (`Yices_SMTLIB) as s -> (
     (* Disable IC3 for Yices 2 because of lack of support for unsat cores*)
->>>>>>> b8eb9000
+    Global.disable `IC3ia;
     Global.disable `IC3;
     Log.log L_warn "Disabling IC3 with solver %s" (Smt.string_of_solver s);
     (* Yices 2 SMTLIB requires the specification of a theory *)
