--- conflicted
+++ resolved
@@ -51,13 +51,13 @@
 
 let solvers_declare uf =
   (match !ref_solver_init with
-    | Some solver -> S.declare_fun solver uf
+    | Some solver -> SMTSolver.declare_fun solver uf
     | None -> ()) ;
   (match !ref_solver_frames with
-    | Some solver -> S.declare_fun solver uf
+    | Some solver -> SMTSolver.declare_fun solver uf
     | None -> ()) ;
   match !ref_solver_misc with
-    | Some solver -> S.declare_fun solver uf
+    | Some solver -> SMTSolver.declare_fun solver uf
     | None -> ()
 
 (* Formatter to output inductive clauses to *)
@@ -324,14 +324,14 @@
   core_clause, rest_clause
 
 
-<<<<<<< HEAD
+
 let get_context_cmd solver =
   match SMTSolver.kind solver with
   | `Z3_SMTLIB -> "get-assertions"
   | `Yices_native -> "dump-context"
   | _ -> failwith "No functionality to extract context"
 
-=======
+
 let order_terms terms term_tbl =
   List.sort (
       fun t1 t2 -> (
@@ -365,8 +365,8 @@
   let block_term = Clause.to_term kept_woc in
   let primed_term = Term.mk_and (List.map (fun t -> Term.negate (Term.bump_state Numeral.one t)) (Clause.elements kept_woc)) in
 
-  let init = S.check_sat_term solver_init [Term.negate block_term] in
-  let (cons, model) = S.check_sat_term_model solver_frames [(Term.mk_and [block_term;primed_term])] in
+  let init = SMTSolver.check_sat_term solver_init [Term.negate block_term] in
+  let (cons, model) = SMTSolver.check_sat_term_model solver_frames [(Term.mk_and [block_term;primed_term])] in
 
   (* If, by removing the literal c, the blocking clause then
        either a. becomes reachable in the inital state or b. satisfies
@@ -412,8 +412,8 @@
 	let block_term = Clause.to_term (Clause.of_literals kept) in
 	let primed_term = Term.mk_and (List.map (fun t -> Term.bump_state Numeral.one (Term.negate t)) kept) in
 	
-	let init = S.check_sat_term solver_init [Term.negate block_term] in
-	let cons = S.check_sat_term solver_frames [(Term.mk_and [block_term;primed_term])] in
+	let init = SMTSolver.check_sat_term solver_init [Term.negate block_term] in
+	let cons = SMTSolver.check_sat_term solver_frames [(Term.mk_and [block_term;primed_term])] in
 	
 	if not (cons || init) then (
 	  discarded := !discarded @ (Array.to_list clause);
@@ -439,8 +439,8 @@
     let block_term = Clause.to_term clause in
     let primed_term = Term.mk_and (List.map (fun t -> Term.negate (Term.bump_state Numeral.one t)) (Clause.elements clause)) in
 
-    let init = S.check_sat_term solver_init [Term.negate block_term] in
-    let (cons,model) = S.check_sat_term_model solver_frames [(Term.mk_and [block_term;primed_term])] in
+    let init = SMTSolver.check_sat_term solver_init [Term.negate block_term] in
+    let (cons,model) = SMTSolver.check_sat_term_model solver_frames [(Term.mk_and [block_term;primed_term])] in
 
     (debug pdr
            "@[<v>%a@]"
@@ -472,7 +472,7 @@
     in
 
     k,d
->>>>>>> 9815567a
+
 
   (* Check if [prop] is always satisfied in one step from [state] and
    return a generalized counterexample if not. If the counterexample
@@ -533,7 +533,6 @@
 	"Searching for counterexample"
     in
 
-<<<<<<< HEAD
   debug pdr
       "@[<v>Current context@,@[<hv>%a@]@]"
       HStringSExpr.pp_print_sexpr_list
@@ -546,67 +545,32 @@
   debug pdr
       "@[<v>Current frames@,@[<hv>%a@]@]"
       Conv.pp_print_expr
-      (Conv.smtexpr_of_term (CNF.to_term frame))
+      (Conv.smtexpr_of_term solvers_declare (CNF.to_term frame))
   in
 
   (* Push a new scope to the context *)
   SMTSolver.push solver_frames;
-=======
-    debug pdr
-	  "@[<v>Current context@,@[<hv>%a@]@]"
-	  HStringSExpr.pp_print_sexpr_list
-	  (let r, a = 
-             S.T.execute_custom_command solver_frames "get-assertions" [] 1 
-	   in
-	   S.fail_on_smt_error r;
-	   a)
-    in
-
-  debug pdr
-      "@[<v>Current frames@,@[<hv>%a@]@]"
-    SMTExpr.pp_print_expr
-    (SMTExpr.smtexpr_of_term solvers_declare (CNF.to_term frame))
-  in
-
-    (* Push a new scope to the context *)
-    S.push solver_frames;
->>>>>>> 9815567a
 
     (debug smt
 	   "Asserting constraints on current frame"
      in
 
-<<<<<<< HEAD
-   (* Assert blocking clause in current frame *)
-   SMTSolver.assert_term solver_frames state);
-=======
+
      (* Assert blocking clause in current frame *)
-     S.assert_term solver_frames state);
->>>>>>> 9815567a
+     SMTSolver.assert_term solver_frames state);
 
     (debug smt
 	   "Asserting bad property"
      in
 
-<<<<<<< HEAD
-   (* Assert bad property of next frame *)
-   List.iter 
-     ((if Flags.pdr_tighten_to_unsat_core () then
-         SMTSolver.assert_named_term
-       else
-         SMTSolver.assert_term)
-        solver_frames) 
-     neg_prop_terms');
-=======
      (* Assert bad property of next frame *)
      List.iter 
        ((if Flags.pdr_tighten_to_unsat_core () then
-           S.assert_named_term
-	 else
-           S.assert_term)
+           SMTSolver.assert_named_term
+         else
+           SMTSolver.assert_term)
           solver_frames) 
        neg_prop_terms');
->>>>>>> 9815567a
 
     if 
 
@@ -617,11 +581,7 @@
        (* Check if we can get outside the property in one step 
 
          R_k[x] & state[x] & T[x,x'] |= prop[x'] *)
-<<<<<<< HEAD
-     SMTSolver.check_sat solver_frames)
-=======
-       S.check_sat solver_frames)
->>>>>>> 9815567a
+       SMTSolver.check_sat solver_frames)
 
     then
 
@@ -636,62 +596,17 @@
           "@[<v>Current context@,@[<hv>%a@]@]"
           HStringSExpr.pp_print_sexpr_list
           (let r, a = 
-            S.T.execute_custom_command solver_frames (get_context_cmd solver_frames) [] 1 
+            SMTSolver.T.execute_custom_command solver_frames (get_context_cmd solver_frames) [] 1 
            in
-           S.fail_on_smt_error r;
+           SMTSolver.fail_on_smt_error r;
            a)
       in
-<<<<<<< HEAD
-*)     
-
-      (* Get counterexample to entailment from satisfiable formula *)
-      let cex = 
-        SMTSolver.get_model 
-          solver_frames
-          (TransSys.vars_of_bounds trans_sys Numeral.zero Numeral.one) 
-      in
-
-      (debug pdr
-        "@[<v>%a@]"
-        (pp_print_list 
-          (fun ppf (v, t) -> 
-            Format.fprintf ppf 
-              "(%a %a)"
-              Var.pp_print_var v
-              Term.pp_print_term t)
-          "@,")
-           cex
-      in
-
-      (* Remove scope from the context *)
-      SMTSolver.pop solver_frames);
-
-      (* R_k[x] & state[x] & T[x,x'] |= prop[x'] *)
-      (* exists y.f[x] & T[x,x'] & g[x'] *)
-
-      (* Generalize the counterexample to a formula *)
-      let cex_gen = 
-        generalize 
-          trans_sys 
-          cex 
-          (Term.mk_and 
-             [all_props; CNF.to_term frame; state])
-          (Term.negate prop)
-      in
-
-      debug pdr 
-          "@[<v>Generalized counterexample:@,@[<hv>%a@]@]"
-          (pp_print_list Term.pp_print_term ",@,")
-          cex_gen
-      in
-
-      (* Create clause of counterexample, must negate all literals
-=======
+
 	 *)     
 
 	(* Get counterexample to entailment from satisfiable formula *)
 	let cex = 
-          S.get_model 
+          SMTSolver.get_model 
             solver_frames
             (TransSys.vars_of_bounds trans_sys Numeral.zero Numeral.one) 
 	in
@@ -700,16 +615,16 @@
                "@[<v>%a@]"
                (pp_print_list 
 		  (fun ppf (v, t) -> 
-		   Format.fprintf ppf 
-				  "(%a %a)"
-				  Var.pp_print_var v
-				  Term.pp_print_term t)
+		     Format.fprintf ppf 
+		       "(%a %a)"
+		       Var.pp_print_var v
+		       Term.pp_print_term t)
 		  "@,")
                cex
 	 in
 
 	 (* Remove scope from the context *)
-	 S.pop solver_frames);
+	 SMTSolver.pop solver_frames);
 
 	(* R_k[x] & state[x] & T[x,x'] |= prop[x'] *)
 	(* exists y.f[x] & T[x,x'] & g[x'] *)
@@ -731,7 +646,7 @@
 	in
 
 	(* Create clause of counterexample, must negate all literals
->>>>>>> 9815567a
+
          later but not now *)
 	let cex_gen_clause = 
           List.fold_left 
@@ -740,55 +655,31 @@
             cex_gen
 	in              
 
-<<<<<<< HEAD
-      (* Push a new scope level to the context *)
-      SMTSolver.push solver_init;
-=======
-	(* Push a new scope level to the context *)
-	S.push solver_init;
->>>>>>> 9815567a
+
+        (* Push a new scope level to the context *)
+        SMTSolver.push solver_init;
 
 	(* Assert each literal of the counterexample in the initial
          state *)
-<<<<<<< HEAD
-      List.iter 
-        ((if Flags.pdr_tighten_to_unsat_core () then
-            SMTSolver.assert_named_term
-          else
-            SMTSolver.assert_term) 
-           solver_init) 
-        cex_gen;
-
-      if
-
-        debug smt
-            "Checking if counterexample holds in the initial state"
-        in
-=======
-	List.iter 
+        List.iter 
           ((if Flags.pdr_tighten_to_unsat_core () then
-              S.assert_named_term
+              SMTSolver.assert_named_term
             else
-              S.assert_term) 
+              SMTSolver.assert_term) 
              solver_init) 
           cex_gen;
 
-	if
-
-          debug smt
-		"Checking if counterexample holds in the initial state"
-          in
->>>>>>> 9815567a
+        if
+
+            debug smt
+               "Checking if counterexample holds in the initial state"
+            in
 
           (* Is the counterexample a model of the initial state? 
 
            We must check with the generalized counterexample here, not
            with the specific model. *)
-<<<<<<< HEAD
-        SMTSolver.check_sat solver_init 
-=======
-          S.check_sat solver_init 
->>>>>>> 9815567a
+          SMTSolver.check_sat solver_init 
 
 	then
 
@@ -798,36 +689,22 @@
 		  "Counterexample holds in the initial state"
             in
 
-<<<<<<< HEAD
-          debug pdr
+
+            debug pdr
               "@[<v>Current context@,@[<hv>%a@]@]"
               HStringSExpr.pp_print_sexpr_list
               (match
-                SMTSolver.execute_custom_command solver_init (get_context_cmd solver_init) [] 1 
+                 SMTSolver.execute_custom_command solver_init (get_context_cmd solver_init) [] 1 
                with
                | `Custom a -> a
                | _ -> assert false)
-          in
-
-          (* Pop scope level from the context *)
-          SMTSolver.pop solver_init;
-=======
-            debug pdr
-		  "@[<v>Current context@,@[<hv>%a@]@]"
-		  HStringSExpr.pp_print_sexpr_list
-		  (let r, a = 
-                     S.T.execute_custom_command solver_init "get-assertions" [] 1 
-		   in
-		   S.fail_on_smt_error r;
-		   a)
-            in
-
-            (* Pop scope level from the context *)
-            S.pop solver_init;
->>>>>>> 9815567a
-
-            (* Counterexample holds in the initial state *)
-            raise Bad_state_reachable
+           in
+
+           (* Pop scope level from the context *)
+           SMTSolver.pop solver_init;
+
+           (* Counterexample holds in the initial state *)
+           raise Bad_state_reachable
 
           )
 
@@ -869,11 +746,7 @@
 		
 		raise Restart);
 
-<<<<<<< HEAD
-           SMTSolver.pop solver_init;
-=======
-             S.pop solver_init;
->>>>>>> 9815567a
+             SMTSolver.pop solver_init;
 
              (* Negate all literals in clause now *)
              let ncore, nrest = 
@@ -922,13 +795,8 @@
               (Clause.map (Term.bump_state Numeral.(- one)) rest'))
 	 in
 
-<<<<<<< HEAD
-       (* Remove scope from the context *)
-       SMTSolver.pop solver_frames;
-=======
 	 (* Remove scope from the context *)
-	 S.pop solver_frames;
->>>>>>> 9815567a
+	 SMTSolver.pop solver_frames;
 
 	 if not (Clause.is_empty rest) then 
 
@@ -955,41 +823,41 @@
 (* ********************************************************************** *)
 
   let check_rel_inductive solver_misc trans_sys r_pred_i r_i =
-    S.push solver_misc;
+    SMTSolver.push solver_misc;
     if CNF.is_empty r_pred_i then
       (* Assert transition relation from previous frame *)
-      S.assert_term
+      SMTSolver.assert_term
 	solver_misc
 	(TransSys.init_of_bound trans_sys Numeral.zero)
     else
       (
 	(* Assert all clauses in R_i-1 *)
 	CNF.iter
-	  (fun c -> c |> Clause.to_term |> S.assert_term solver_misc)
+	  (fun c -> c |> Clause.to_term |> SMTSolver.assert_term solver_misc)
 	  (CNF.union r_pred_i r_i)
       );
     (* Assert transition relation from previous frame *)
-    S.assert_term
+    SMTSolver.assert_term
       solver_misc
       (TransSys.trans_of_bound trans_sys Numeral.one);
 
-    S.assert_term
+    SMTSolver.assert_term
       solver_misc
       (TransSys.invars_of_bound trans_sys Numeral.zero);
 
-    S.assert_term
+    SMTSolver.assert_term
       solver_misc
       (TransSys.invars_of_bound trans_sys Numeral.one);
 
-    S.assert_term
+    SMTSolver.assert_term
       solver_misc
       (TransSys.props_of_bound trans_sys Numeral.zero);
 
-    S.assert_term
+    SMTSolver.assert_term
       solver_misc
       (TransSys.props_of_bound trans_sys Numeral.one);
 
-    S.assert_term
+    SMTSolver.assert_term
       solver_misc
       (Term.negate
 	 (Term.mk_and
@@ -1001,8 +869,8 @@
 	 )
       );
 
-    let res = S.check_sat solver_misc in
-    S.pop solver_misc;
+    let res = SMTSolver.check_sat solver_misc in
+    SMTSolver.pop solver_misc;
     not res
 
 
@@ -1051,7 +919,6 @@
          (Clause.to_term b_i)
      in
 
-<<<<<<< HEAD
     (* Assert blocking clause *)
     SMTSolver.assert_term solver (Term.negate t_i);
 
@@ -1059,15 +926,6 @@
     SMTSolver.assert_term 
       solver
       (TransSys.trans_of_bound trans_sys i);
-=======
-     (* Assert blocking clause *)
-     S.assert_term solver (Term.negate t_i);
-
-     (* Assert transition relation from previous frame *)
-     S.assert_term 
-       solver
-       (TransSys.trans_of_bound trans_sys i);
->>>>>>> 9815567a
 
      (* Recurse for remaining blocking clauses *)
      assert_block_clauses solver trans_sys (Numeral.succ i) tl
@@ -1202,21 +1060,17 @@
   | ([], r_i) :: block_tl -> 
 
      (function frames ->
-
-               (debug pdr
-		      "All cubes blocked in R_%d"
+       
+       (debug pdr
+	  "All cubes blocked in R_%d"
 		      (succ (List.length frames))
-		in
-
-<<<<<<< HEAD
-         (* Pop clauses in R_i *)
-         SMTSolver.pop solver_frames;
-=======
-		(* Pop clauses in R_i *)
-		S.pop solver_frames;
+	in
+ 
+        (* Pop clauses in R_i *)
+        SMTSolver.pop solver_frames;
 		
-		(* Return to counterexamples to block in R_i+1 *)
-		block solvers trans_sys props term_tbl block_tl (r_i :: frames)))
+	(* Return to counterexamples to block in R_i+1 *)
+	block solvers trans_sys props term_tbl block_tl (r_i :: frames)))
 
 
   (* Take the first cube to be blocked in current frame *)
@@ -1226,7 +1080,6 @@
     :: block_tl as trace -> 
 
      (function 
->>>>>>> 9815567a
          
        (* No preceding frames, we are in the lowest frame R_1 *)
        | [] -> 
@@ -1273,19 +1126,19 @@
 
 
 	    
-	    S.push solver_init;
-
-	    S.assert_term 
+	    SMTSolver.push solver_init;
+
+	    SMTSolver.assert_term 
 	      solver_init
 	      (TransSys.init_of_bound trans_sys Numeral.zero);
 
-	    S.assert_term 
+	    SMTSolver.assert_term 
 	      solver_init
 	      (TransSys.init_of_bound trans_sys Numeral.one);
 
-	    let x,m = S.check_sat_term_model solver_init ((Clause.to_term core_block_clause) :: (Term.negate (Term.bump_state Numeral.one (Clause.to_term core_block_clause)) :: [])) in
+	    let x,m = SMTSolver.check_sat_term_model solver_init ((Clause.to_term core_block_clause) :: (Term.negate (Term.bump_state Numeral.one (Clause.to_term core_block_clause)) :: [])) in
 	    
-	    S.pop solver_init;
+	    SMTSolver.pop solver_init;
 	    assert (not x);
 
 
@@ -1311,61 +1164,35 @@
               ((block_clauses_tl, r_i') :: block_tl') 
               []))
 
-<<<<<<< HEAD
         (* Block counterexample in preceding frame *)
-        | r_pred_i :: frames_tl as frames -> 
-
-          debug pdr
-              "@[<v>Context before visiting or re-visiting frame@,@[<hv>%a@]@]"
-              HStringSExpr.pp_print_sexpr_list
-              (match
-                SMTSolver.execute_custom_command solver_frames (get_context_cmd solver_frames) [] 1 
-               with
-               | `Custom a -> a
-               | _ -> assert false)
-          in
-=======
-       (* Block counterexample in preceding frame *)
-       | r_pred_i :: frames_tl as frames -> 
-
-	  debug pdr
-		"@[<v>Context before visiting or re-visiting frame@,@[<hv>%a@]@]"
-		HStringSExpr.pp_print_sexpr_list
-		(let r, a = 
-		   S.T.execute_custom_command solver_frames "get-assertions" [] 1 
-		 in
-		 S.fail_on_smt_error r;
-		 a)
+    | r_pred_i :: frames_tl as frames -> 
+
+      debug pdr
+        "@[<v>Context before visiting or re-visiting frame@,@[<hv>%a@]@]"
+        HStringSExpr.pp_print_sexpr_list
+        (match
+           SMTSolver.execute_custom_command solver_frames (get_context_cmd solver_frames) [] 1 
+         with
+         | `Custom a -> a
+         | _ -> assert false)
       in
->>>>>>> 9815567a
-
+      
       debug pdr
-            "Adding clauses in frame R_%d, %d clauses to block" 
-            (succ (List.length frames_tl))
-            ((List.length block_clauses_tl) + 1)
+        "Adding clauses in frame R_%d, %d clauses to block" 
+        (succ (List.length frames_tl))
+        ((List.length block_clauses_tl) + 1)
       in
 
-<<<<<<< HEAD
-          (* Push a new scope onto the context *)
-          SMTSolver.push solver_frames;
-=======
       (* Push a new scope onto the context *)
-      S.push solver_frames;
->>>>>>> 9815567a
+      SMTSolver.push solver_frames;
 
       (* Assert all clauses only in R_i in this context
 
              The property is implicit in every frame and has been
              asserted in the context before *)
-<<<<<<< HEAD
-          CNF.iter 
-            (function c -> SMTSolver.assert_term solver_frames (Clause.to_term c)) 
-            r_pred_i;
-=======
       CNF.iter 
-	(function c -> S.assert_term solver_frames (Clause.to_term c)) 
+	(function c -> SMTSolver.assert_term solver_frames (Clause.to_term c)) 
 	r_pred_i;
->>>>>>> 9815567a
 
       (* Combine clauses from higher frames to get the actual
              clauses of the delta-encoded frame R_i *)
@@ -1397,48 +1224,25 @@
           with Bad_state_reachable -> 
 
             (
-
-<<<<<<< HEAD
-                 List.iter
-                   (fun _ -> SMTSolver.pop solver_frames)
-                   block_tl;
-
-                 SMTSolver.pop solver_frames;
-                 
-                 (debug pdr
-                     "@[<v>Current context@,@[<hv>%a@]@]"
-                     HStringSExpr.pp_print_sexpr_list
-                     (match
-                        SMTSolver.execute_custom_command solver_frames
-                          (get_context_cmd solver_frames) [] 1 
-                      with
-                      | `Custom a -> a
-                      | _ -> assert false)
-
-                 in
-                 
-                 raise (Counterexample (block_clause :: block_trace)))
-
-               )
-=======
               List.iter
-		(fun _ -> S.pop solver_frames)
-		block_tl;
-
-              S.pop solver_frames;
+                (fun _ -> SMTSolver.pop solver_frames)
+                block_tl;
+              
+              SMTSolver.pop solver_frames;
               
               (debug pdr
-                     "@[<v>Current context@,@[<hv>%a@]@]"
-                     HStringSExpr.pp_print_sexpr_list
-                     (let r, a = 
-			S.T.execute_custom_command solver_frames "get-assertions" [] 1 
-                      in
-                      S.fail_on_smt_error r;
-                      a)
+                 "@[<v>Current context@,@[<hv>%a@]@]"
+                 HStringSExpr.pp_print_sexpr_list
+                 (match
+                    SMTSolver.execute_custom_command solver_frames
+                      (get_context_cmd solver_frames) [] 1 
+                  with
+                  | `Custom a -> a
+                  | _ -> assert false)
+                 
                in
                
                raise (Counterexample (block_clause :: block_trace)))
->>>>>>> 9815567a
 
             )
 
@@ -1479,15 +1283,10 @@
                   to be blocked *)
           let r_i' = CNF.add_subsume core_block_clause r_i in 
 
-<<<<<<< HEAD
-               (* Pop the previous frame from the context *)
-               SMTSolver.pop solver_frames;
-=======
 	  assert (check_frames solver_misc trans_sys (r_i' :: frames)); 
->>>>>>> 9815567a
 
           (* Pop the previous frame from the context *)
-          S.pop solver_frames;
+          SMTSolver.pop solver_frames;
 
           (* Add cube to block to next higher frame if flag is set *)
           let block_tl' = 
@@ -1558,21 +1357,12 @@
             "strengthen: asserting clauses of R_k"
       in
 
-<<<<<<< HEAD
-       SMTSolver.push solver_frames;
-
-       (* Assert all clauses of R_k in this context *)
-       CNF.iter 
-         (function c -> SMTSolver.assert_term solver_frames (Clause.to_term c)) 
-         r_k);
-=======
-      S.push solver_frames;
+      SMTSolver.push solver_frames;
 
       (* Assert all clauses of R_k in this context *)
       CNF.iter 
-        (function c -> S.assert_term solver_frames (Clause.to_term c)) 
+        (function c -> SMTSolver.assert_term solver_frames (Clause.to_term c)) 
         r_k);
->>>>>>> 9815567a
 
      let prop_clause = 
        Clause.singleton props, Clause.empty
@@ -1599,17 +1389,10 @@
            
            (
 
-<<<<<<< HEAD
-              (* Remove assertions of frame from context *)
-              SMTSolver.pop solver_frames;
-              
-              raise (Counterexample [prop_clause]))
-=======
              (* Remove assertions of frame from context *)
-             S.pop solver_frames;
+             SMTSolver.pop solver_frames;
              
              raise (Counterexample [prop_clause]))
->>>>>>> 9815567a
 
        )
 
@@ -1626,7 +1409,7 @@
          debug pdr
                "@[<v>Current context@,@[<hv>%a@]@]"
                HStringSExpr.pp_print_sexpr_list
-<<<<<<< HEAD
+
                (match
                   SMTSolver.execute_custom_command
                     solver_frames (get_context_cmd solver_frames) [] 1 
@@ -1638,21 +1421,6 @@
 
            (* Remove assertions of frame from context *)
            SMTSolver.pop solver_frames;
-=======
-               (let r, a = 
-                  S.T.execute_custom_command 
-                    solver_frames 
-                    "get-assertions" 
-                    [] 
-                    1 
-                in
-                S.fail_on_smt_error r;
-                a)
-         in
-
-         (* Remove assertions of frame from context *)
-         S.pop solver_frames;
->>>>>>> 9815567a
 
 	 assert (check_frames solver_misc trans_sys (r_k :: frames_tl));
 
@@ -1900,27 +1668,15 @@
 
            (
 
-<<<<<<< HEAD
-              (* Push new scope level in generic solver *)
-              SMTSolver.push solver_misc;
-=======
              (* Push new scope level in generic solver *)
-             S.push solver_misc;
->>>>>>> 9815567a
+             SMTSolver.push solver_misc;
 
              Stat.start_timer Stat.pdr_inductive_check_time;
 
-<<<<<<< HEAD
-              (* Assert transition relation from current frame *)
-              SMTSolver.assert_term 
-                solver_misc
-                (TransSys.trans_of_bound trans_sys Numeral.one);
-=======
              (* Assert transition relation from current frame *)
-             S.assert_term 
+             SMTSolver.assert_term 
                solver_misc
                (TransSys.trans_of_bound trans_sys Numeral.one);
->>>>>>> 9815567a
 
              (* Partition clause into inductive and non-inductive *)
              let inductive_terms, non_inductive_terms = 
@@ -1974,47 +1730,25 @@
               (* Add inductive blocking clauses as invariants *)
               List.iter (TransSys.add_invariant trans_sys) inductive_terms);
 
-<<<<<<< HEAD
-              (* Add invariants to solver instance *)
-              List.iter 
-                (SMTSolver.assert_term solver_init)
-                inductive_terms;
-
-              (* Add invariants to solver instance *)
-              List.iter 
-                (SMTSolver.assert_term solver_init)
-                (List.map (Term.bump_state Numeral.one) inductive_terms);
-
-              (* Add invariants to solver instance *)
-              List.iter 
-                (SMTSolver.assert_term solver_frames)
-                inductive_terms;
-
-              (* Add invariants to solver instance *)
-              List.iter 
-                (SMTSolver.assert_term solver_frames)
-                (List.map (Term.bump_state Numeral.one) inductive_terms);
-=======
              (* Add invariants to solver instance *)
              List.iter 
-               (S.assert_term solver_init)
+               (SMTSolver.assert_term solver_init)
                inductive_terms;
 
              (* Add invariants to solver instance *)
              List.iter 
-               (S.assert_term solver_init)
+               (SMTSolver.assert_term solver_init)
                (List.map (Term.bump_state Numeral.one) inductive_terms);
 
              (* Add invariants to solver instance *)
              List.iter 
-               (S.assert_term solver_frames)
+               (SMTSolver.assert_term solver_frames)
                inductive_terms;
 
              (* Add invariants to solver instance *)
              List.iter 
-               (S.assert_term solver_frames)
+               (SMTSolver.assert_term solver_frames)
                (List.map (Term.bump_state Numeral.one) inductive_terms);
->>>>>>> 9815567a
 
              (* Add a new frame with the non-inductive clauses *)
              (CNF.of_list non_inductive) :: accum
@@ -2047,23 +1781,13 @@
         pp_print_frames (f :: accum)
     in
 
-<<<<<<< HEAD
-        (* Assert clauses propagated to this frame *)
-        CNF.iter
-          (fun c -> SMTSolver.assert_term solver_frames (Clause.to_term c))
-          prop;
-
-(*
-        if not (SMTSolver.check_sat solver_frames) then 
-=======
     (* Assert clauses propagated to this frame *)
     CNF.iter
-      (fun c -> S.assert_term solver_frames (Clause.to_term c))
+      (fun c -> SMTSolver.assert_term solver_frames (Clause.to_term c))
       prop;
 
     (*
-        if not (S.check_sat solver_frames) then 
->>>>>>> 9815567a
+        if not (SMTSolver.check_sat solver_frames) then 
 
           (debug pdr 
               "Frame is unsatisfiable without propagated clauses:@,%a@,%a"
@@ -2124,21 +1848,10 @@
 	CNF.fold
 	  (fun clause (keep, fwd) ->
 
-<<<<<<< HEAD
-            (* Partition clauses into propagatable and not propagatable *)
-            CNF.partition 
-              (function c -> 
-                SMTSolver.check_sat_term        
-                  solver_frames
-                  [Term.negate 
-                     (Term.bump_state Numeral.one (Clause.to_term c))])
-              f'
-=======
 	   debug pdr
 		 "@[<v>Checking if clause can be propagated@,%a@]"
 		 Clause.pp_print_clause clause
 	   in
->>>>>>> 9815567a
 
 	   assert (
 	       (* Assert that the frames are relatively inductive *)
@@ -2162,44 +1875,27 @@
 	   in
 	   let literals' = Clause.elements clause' in
 
-<<<<<<< HEAD
-                 SMTSolver.push solver_frames;
-
-                 (* Assert negated literals *)
-                 List.iter
-                   ((if Flags.pdr_tighten_to_unsat_core () then
-                       SMTSolver.assert_named_term
-                     else
-                       SMTSolver.assert_term)
-                      solver_frames)
-                   literals';
-
-                 (* Check for entailment *)
-                 if SMTSolver.check_sat solver_frames then
-
-                   (SMTSolver.pop solver_frames;
-=======
-	   S.push solver_frames;
+
+	   SMTSolver.push solver_frames;
 
 	   (* Assert negated literals *)
 	   List.iter
 	     ((if Flags.pdr_tighten_to_unsat_core () then
-		 S.assert_named_term
+		 SMTSolver.assert_named_term
 	       else
-		 S.assert_term)
+		 SMTSolver.assert_term)
 		solver_frames)
 	     literals';
 
 	   (* Check for entailment *)
-	   if S.check_sat solver_frames then (
+	   if SMTSolver.check_sat solver_frames then (
 
 	     (debug pdr
 		    "@[<v>Cannot propagate clause@,%a@]"
 		    Clause.pp_print_clause clause
 	      in ());
->>>>>>> 9815567a
-
-	     (S.pop solver_frames;
+
+	     (SMTSolver.pop solver_frames;
 
 	      (* Clause does not propagate *)
 	      (CNF.add_subsume clause keep, fwd))
@@ -2230,7 +1926,7 @@
 
 	     in
 
-	     S.pop solver_frames;
+	     SMTSolver.pop solver_frames;
 
 	     (* Remove primes and negate literals *)
 	     let clause_core =
@@ -2271,28 +1967,13 @@
                       assert false);
 	      *)
 
-<<<<<<< HEAD
-                   SMTSolver.pop solver_frames;
-=======
->>>>>>> 9815567a
-
 
 	     (* Clause was tightened? *)
 	     if not (Clause.is_empty clause'_rest) then 
 
 	       (
 
-<<<<<<< HEAD
-                       SMTSolver.push solver_init;
-
-                       (* Assert literals in initial state *)
-                       List.iter
-                         (SMTSolver.assert_named_term solver_init)
-                         literals;
-
-                       (* Check for entailment *)
-                       if SMTSolver.check_sat solver_init then
-=======
+
 		 (* Get literals in clause *)
 		 let literals = 
 		   List.map
@@ -2300,16 +1981,15 @@
 		     (Clause.elements clause) 
 		 in
 
-		 S.push solver_init;
+		 SMTSolver.push solver_init;
 
 		 (* Assert literals in initial state *)
 		 List.iter
-		   (S.assert_named_term solver_init)
+		   (SMTSolver.assert_named_term solver_init)
 		   literals;
->>>>>>> 9815567a
 
 		 (* Check for entailment *)
-		 if S.check_sat solver_init then
+		 if SMTSolver.check_sat solver_init then
 
 		   (debug pdr
 			  "Blocking clause intersects with initial state@ %a"
@@ -2339,11 +2019,7 @@
 
 		     in
 
-<<<<<<< HEAD
-                           SMTSolver.pop solver_init;
-=======
-		     S.pop solver_init;
->>>>>>> 9815567a
+		     SMTSolver.pop solver_init;
 
 		     let clause_core = 
 		       Clause.union 
@@ -2358,13 +2034,8 @@
 			    Clause.pp_print_clause clause'_rest
 		      in
 
-<<<<<<< HEAD
-                            (* Extra checks
+		      (* Extra checks
                                SMTSolver.push solver_frames;
-=======
-		      (* Extra checks
-                               S.push solver_frames;
->>>>>>> 9815567a
 
                                SMTSolver.assert_term 
                                solver_frames
@@ -2384,13 +2055,8 @@
                                (* The shortened clause must propagate *)
                                assert (not (SMTSolver.check_sat solver_frames));
 
-<<<<<<< HEAD
                                SMTSolver.pop solver_frames;
-                            *)
-=======
-                               S.pop solver_frames;
 		       *)
->>>>>>> 9815567a
 
 		      Stat.incr Stat.pdr_tightened_propagated_clauses;
 
@@ -2915,7 +2581,6 @@
    in
    
    debug pdr
-<<<<<<< HEAD
        "@[<v>Context only contains properties, invariants and the \
         transition relation@,@[<hv>%a@]@]"
        HStringSExpr.pp_print_sexpr_list
@@ -2927,19 +2592,6 @@
    in
     
     Stat.start_timer Stat.pdr_fwd_prop_time);
-=======
-	 "@[<v>Context only contains properties, invariants and the \
-          transition relation@,@[<hv>%a@]@]"
-	 HStringSExpr.pp_print_sexpr_list
-	 (let r, a = 
-            S.T.execute_custom_command solver_frames "get-assertions" [] 1 
-          in
-          S.fail_on_smt_error r;
-          a)
-   in
-   
-   Stat.start_timer Stat.pdr_fwd_prop_time);
->>>>>>> 9815567a
 
   (* Frames after forward propagation *)
   let frames' = 
@@ -3075,11 +2727,7 @@
   in
 
   (* Declare uninterpreted function symbols *)
-<<<<<<< HEAD
-  TransSys.iter_state_var_declarations trans_sys (SMTSolver.declare_fun solver_init);
-=======
-  (* TransSys.iter_state_var_declarations trans_sys (S.declare_fun solver_init); *)
->>>>>>> 9815567a
+  (* TransSys.iter_state_var_declarations trans_sys (SMTSolver.declare_fun solver_init); *)
 
   (* Define functions *)
   TransSys.iter_uf_definitions trans_sys (SMTSolver.define_fun solver_init);
@@ -3118,15 +2766,9 @@
   in
 
   (* Declare uninterpreted function symbols *)
-<<<<<<< HEAD
-  TransSys.iter_state_var_declarations 
-    trans_sys 
-    (SMTSolver.declare_fun solver_frames);
-=======
   (* TransSys.iter_state_var_declarations  *)
   (*   trans_sys  *)
-  (*   (S.declare_fun solver_frames); *)
->>>>>>> 9815567a
+  (*   (SMTSolver.declare_fun solver_frames); *)
 
   (* Define functions *)
   TransSys.iter_uf_definitions 
@@ -3155,15 +2797,9 @@
   in
 
   (* Declare uninterpreted function symbols *)
-<<<<<<< HEAD
-  TransSys.iter_state_var_declarations 
-    trans_sys
-    (SMTSolver.declare_fun solver_misc);
-=======
   (* TransSys.iter_state_var_declarations  *)
   (*   trans_sys *)
-  (*   (S.declare_fun solver_misc); *)
->>>>>>> 9815567a
+  (*   (SMTSolver.declare_fun solver_misc); *)
 
   (* Define functions *)
   TransSys.iter_uf_definitions
