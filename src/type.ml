(* This file is part of the Kind 2 model checker.

   Copyright (c) 2015 by the Board of Trustees of the University of Iowa

   Licensed under the Apache License, Version 2.0 (the "License"); you
   may not use this file except in compliance with the License.  You
   may obtain a copy of the License at

   http://www.apache.org/licenses/LICENSE-2.0 

   Unless required by applicable law or agreed to in writing, software
   distributed under the License is distributed on an "AS IS" BASIS,
   WITHOUT WARRANTIES OR CONDITIONS OF ANY KIND, either express or
   implied. See the License for the specific language governing
   permissions and limitations under the License. 

*)

open Lib

(* We need to hashcons types, since the type occurs in a term,
   which is hashconsed. We need to make sure that equality of all
   subterms in a hashconsed type is physical. *)

(* ********************************************************************* *)
(* Types and hash-consing                                                *)
(* ********************************************************************* *)


(* Type of an expression in KIND *)
type kindtype = 
  | Bool
  | Int
  | IntRange of Numeral.t * Numeral.t
  | Real
(*
  | BV of int
*)
  (* First is element type, second is index type, and third is the size *)
  | Array of t * t
  | Scalar of string * string list 

(* A private type that cannot be constructed outside this module

   This is necessary to ensure the invariant that all subterms of a
   term are hashconsed. We can construct and thus pattern match on the
   {!kindtype} type, but not on the {!kindtype_node} type *)
and kindtype_node = kindtype


(* Properties of a type

   Only keep essential properties here that are shared by all
   modules. For local properties use a hashtable in the respective
   module. 

   No properties for now. *)
and kindtype_prop = unit


(* Hashconsed type *) 
and t = (kindtype_node, kindtype_prop) Hashcons.hash_consed


(* Hashing and equality on uninterpreted symbols *) 
module Kindtype_node = struct 

  (* Type node *)
  type t = kindtype_node

  (* Properties of type *)
  type prop = kindtype_prop

  (* Hashing for types *)
  let hash = Hashtbl.hash 

  (* Equality of types *)
  let rec equal t1 t2 = match t1, t2 with 
    | Bool, Bool -> true
    | Bool, _ -> false
    | Int, Int -> true
    | Int, _ -> false
    | IntRange (l1, u1), IntRange (l2, u2) -> 
      Numeral.equal l1 l2 && Numeral.equal u1 u2 
    | IntRange _, _ -> false
    | Real, Real -> true
    | Real, _ -> false
(*
    | BV i, BV j -> i = j
    | BV i, _ -> false
*)
    | Array (i1, t1), Array (i2, t2) -> (i1 == i2) && (t1 == t2)
    | Array (_, _), _ -> false
    | Scalar (s1, l1), Scalar (s2, l2) -> 
      (try 
         (s1 = s2) && (List.for_all2 (=) l1 l2) 
       with Invalid_argument _ -> false)
    | Scalar _, _ -> false
        
end


(* Hashconsed types *)
module Hkindtype = Hashcons.Make (Kindtype_node)


(* Storage for uninterpreted function symbols *)
let ht = Hkindtype.create 7


(* Return the node of a type *)
let node_of_type { Hashcons.node = s } = s


(* ********************************************************************* *)
(* Hashtables, maps and sets                                             *)
(* ********************************************************************* *)


(* Comparison function on types *)
let compare_types = Hashcons.compare

(* Equality function on types *)
let equal_types = Hashcons.equal 

(* Hashing function on types *)
let hash_type = Hashcons.hash 


(* Module as input to functors *)
module HashedType = struct 

  (* Dummy type to prevent writing [type t = t] which is cyclic *)
  type z = t
  type t = z

  (* Compare tags of hashconsed symbols for equality *)
  let equal = equal_types
    
  (* Use hash of symbol *)
  let hash = hash_type

end

(* Module as input to functors *)
module OrderedType = struct 

  (* Dummy type to prevent writing [type t = t] which is cyclic *)
  type z = t
  type t = z

  (* Compare tags of hashconsed symbols *)
  let compare = compare_types

end

(* Hashtable of symbols *)
module TypeHashtbl = Hashtbl.Make (HashedType)

(* Set of symbols

   Try to turn this into a patricia set with Hset for another small
   gain in efficiency. *)
module TypeSet = Set.Make (OrderedType)


(* Map of symbols

   Try to turn this into a patricia set with Hset for another small
   gain in efficiency. *)
module TypeMap = Map.Make (OrderedType)


(* ********************************************************************* *)
(* Pretty-printing                                                       *)
(* ********************************************************************* *)

(* Pretty-print a type *)
let rec pp_print_type_node ppf = function 

  | Bool -> Format.pp_print_string ppf "Bool"

  | Int -> Format.pp_print_string ppf "Int"

  | IntRange (i, j) -> 

    Format.fprintf
      ppf 
      "(IntRange %a %a)" 
      Numeral.pp_print_numeral i 
      Numeral.pp_print_numeral j

  | Real -> Format.pp_print_string ppf "Real"
(*
  | BV i -> 

    Format.fprintf
      ppf 
      "BitVec %d" 
      i 
*)
  | Array (s, t) -> 
    Format.fprintf
      ppf 
      "(Array %a %a)"
      pp_print_type s 
      pp_print_type t

  | Scalar (s, l) -> 

    Format.fprintf
      ppf 
      "(%s %a)" 
      s 
      (pp_print_list Format.pp_print_string " ") l

(* Pretty-print a hashconsed variable *)
and pp_print_type ppf { Hashcons.node = t } = pp_print_type_node ppf t

let print_type = pp_print_type Format.std_formatter

(* Return a string representation of a type *)
let string_of_type t = string_of_t pp_print_type t


(* ********************************************************************* *)
(* Constructors                                                          *)
(* ********************************************************************* *)


(* Return a hashconsed type *)
let mk_type t = Hkindtype.hashcons ht t ()

let mk_bool () = Hkindtype.hashcons ht Bool ()

let mk_int () = Hkindtype.hashcons ht Int ()

let mk_int_range l u = Hkindtype.hashcons ht (IntRange (l, u)) ()

let mk_real () = Hkindtype.hashcons ht Real ()
(*
let mk_bv w = Hkindtype.hashcons ht (BV w) ()
*)
let mk_array i t = Hkindtype.hashcons ht (Array (i, t)) ()

let mk_scalar s l = Hkindtype.hashcons ht (Scalar (s, l)) ()


(* Import a type from a different instance into this hashcons table *)
let rec import { Hashcons.node = n } = match n with 

  (* Import leaf types directly *)
  | Bool
  | Int
  | IntRange _
(*  | BV _ *)
  | Real as t -> mk_type t


  (* Import index and value types of array type *)
  | Array (i, t) -> mk_array (import i) (import t)

  | Scalar (s, l) -> mk_scalar s l

(* Static values *)
let t_bool = mk_bool ()
let t_int = mk_int ()
let t_real = mk_real ()


(* ********************************************************************* *)
(* Predicates                                                            *)
(* ********************************************************************* *)


let rec is_int { Hashcons.node = t } = match t with
  | Int -> true 
  | Array (t, _) -> false (* is_int t *)
      
  | IntRange _
  | Bool 
  | Real
(*  | BV _ *)
  | Scalar _ -> false

let rec is_int_range { Hashcons.node = t } = match t with
  | IntRange _ -> true 
  | Array (t, _) -> false (* is_int_range t *)
  | Int
  | Bool 
  | Real
(* | BV _ *)
  | Scalar _ -> false

let rec is_bool { Hashcons.node = t } = match t with
  | Bool -> true
  | Array (t, _) -> false (* is_bool t *)
  | Int
  | IntRange _
  | Real
(*  | BV _ *)
  | Scalar _ -> false

let rec is_real { Hashcons.node = t } = match t with
  | Real -> true
  | Array (t, _) -> false (* is_real t *)
(*   | BV _ *)
  | Bool
  | Int
  | IntRange _ 
  | Scalar _ -> false

(*
let is_bv { Hashcons.node = t } = match t with
  | BV _ -> true
  | Bool
  | Int
  | IntRange _
  | Real
  | Array _ 
  | Scalar _ -> false
*)

let is_array { Hashcons.node = t } = match t with
  | Array _ -> true
  | Bool
  | Int
  | IntRange _
  | Real
(*  | BV _ *)
  | Scalar _ -> false

let rec is_scalar { Hashcons.node = t } = match t with
  | Scalar _ -> true
  | Array (t, _) -> false (* is_scalar t *)
  | Bool
  | Int
  | IntRange _
  | Real -> false
(*  | BV _ *)


(* Return bounds of an integer range type *)
let bounds_of_int_range = function
  | { Hashcons.node = IntRange (l, u) } -> (l, u)
  | _ -> raise (Invalid_argument "bounds_of_int_range")

(* Return string elements of scalar *)
let elements_of_scalar = function
  | { Hashcons.node = Scalar (_, e) } -> e
  | _ -> raise (Invalid_argument "elements_of_scalar")

(* Return type of array index *)
let index_type_of_array = function 
  | { Hashcons.node = Array (_, i) } -> i
  | _ -> raise (Invalid_argument "index_type_of_array")

(* Return all index types of nested array type *)
let rec all_index_types_of_array' accum = function 
  | { Hashcons.node = Array (e, i) } -> all_index_types_of_array' (i :: accum) e
  | _ -> List.rev accum 

let all_index_types_of_array = all_index_types_of_array' []

(* Return type of array elements *)
let elem_type_of_array = function 
  | { Hashcons.node = Array (e, _) } -> e
  | _ -> raise (Invalid_argument "elem_type_of_array")


(* Return element of nested array type *)
let rec last_elem_type_of_array = function 
  | { Hashcons.node = Array (e,_) } when is_array e -> last_elem_type_of_array e
  | { Hashcons.node = Array (e,_) } -> e
  | _ -> assert false


(* ********************************************************************* *)
(* Type checking                                                         *)
(* ********************************************************************* *)


(* Check if [t1] is a subtype of [t2] *)
let rec check_type  { Hashcons.node = t1 }  { Hashcons.node = t2 } = 
  
  match t1, t2 with 

    (* Types are identical *)
    | Int, Int
    | Real, Real
    | Bool, Bool -> true

    (* IntRange is a subtype of Int *)
    | IntRange _, Int -> true

    (* IntRange is subtype of IntRange if the interval is a subset *)
    | IntRange (l1, u1), IntRange (l2, u2) ->
      Numeral.(l1 >= l2) && Numeral.(u1 <= u2)

    (* Enum types are subtypes if the sets of elements are subsets *)
    | Scalar (_, l1), Scalar (_, l2) -> 

      List.for_all
        (function e -> List.mem e l2)
        l1

    (* Array is a subtype of array if both index type and element type
       are subtype *)
    | Array (i1, t1), Array (i2, t2) ->
      (check_type i1 i2) (* && (check_type t2 t1) *)

    (* No other subtype relationships *)
    | _ -> false


<<<<<<< HEAD
let rec int_range_to_int ty =
  match node_of_type ty with
  | Int | Real | Bool | Scalar _ -> ty
  | IntRange _ -> t_int
  | Array (e, i) -> mk_array (int_range_to_int e) (int_range_to_int i)
=======
let generalize t = match node_of_type t with
  | IntRange _ -> t_int
  | _ -> t

>>>>>>> be4f535f



(* 
   Local Variables:
   compile-command: "make -C .. -k"
   tuareg-interactive-program: "./kind2.top -I ./_build -I ./_build/SExpr"
   indent-tabs-mode: nil
   End: 
*)<|MERGE_RESOLUTION|>--- conflicted
+++ resolved
@@ -413,18 +413,17 @@
     | _ -> false
 
 
-<<<<<<< HEAD
 let rec int_range_to_int ty =
   match node_of_type ty with
   | Int | Real | Bool | Scalar _ -> ty
   | IntRange _ -> t_int
   | Array (e, i) -> mk_array (int_range_to_int e) (int_range_to_int i)
-=======
+
+
 let generalize t = match node_of_type t with
   | IntRange _ -> t_int
   | _ -> t
 
->>>>>>> be4f535f
 
 
 
