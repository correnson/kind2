(* This file is part of the Kind 2 model checker.

   Copyright (c) 2015 by the Board of Trustees of the University of Iowa

   Licensed under the Apache License, Version 2.0 (the "License"); you
   may not use this file except in compliance with the License.  You
   may obtain a copy of the License at

   http://www.apache.org/licenses/LICENSE-2.0 

   Unless required by applicable law or agreed to in writing, software
   distributed under the License is distributed on an "AS IS" BASIS,
   WITHOUT WARRANTIES OR CONDITIONS OF ANY KIND, either express or
   implied. See the License for the specific language governing
   permissions and limitations under the License. 

*)

open Lib

module A = LustreAst

module I = LustreIdent
module IT = LustreIdent.Hashtbl

module D = LustreIndex

module E = LustreExpr
module ET = E.LustreExprHashtbl

module N = LustreNode
module Contract = LustreContract
module F = LustreFunction
module G = LustreGlobals

module C = LustreContext

module S = LustreSimplify



(* ********************************************************************** *)
(* Parse constants                                                        *)
(* ********************************************************************** *)

(* Add declaration of constant to context *)
let eval_const_decl ?(ghost = false) ctx = function

  (* Declaration of a free constant *)
  | A.FreeConst (pos, _, _) ->

    C.fail_at_position pos "Free constants not supported"

  (* Declaration of a typed or untyped constant *)
  | A.UntypedConst (pos, i, expr) 
  | A.TypedConst (pos, i, expr, _) as const_decl ->

    (* Identifier of AST identifier *)
    let ident = I.mk_string_ident i in

    if
      
      (try 

         (* Identifier must not be declared, unless it is a ghost
            constant which shadows declared constants *)
         not ghost && C.expr_in_context ctx ident 

       (* Fail if reserved identifier used *)
       with Invalid_argument e -> C.fail_at_position pos e)

    then

      (* Fail if identifier already declared *)
      C.fail_at_position 
        pos 
        (Format.asprintf 
           "Identifier %a is redeclared as constant" 
           (I.pp_print_ident false) ident);
    
    (* Evaluate constant expression *)
    let res, _ = 
      S.eval_ast_expr
        []
        (C.fail_on_new_definition
           ctx
           pos
           "Invalid constant expression")
        expr
    in

    (* Distinguish typed and untyped constant here *)
    (match const_decl with 

      (* Need to type check constant against given type *)
      | A.TypedConst (_, _, _, type_expr) -> 

        (try 

           (* Evaluate type expression *)
           let type_expr' = S.eval_ast_type ctx type_expr in 

           (* Check if type of expression is a subtype of the defined
              type at each index *)
           D.iter2
             (fun _ def_type { E.expr_type } ->
                if not (Type.check_type expr_type def_type) then
                  raise E.Type_mismatch)
             type_expr'
             res

         with Invalid_argument _ | E.Type_mismatch -> 

           (C.fail_at_position
              pos
              "Type mismatch in constant declaration"))

      (* No type check for untyped or free constant *)
      | _ -> ());

    (* Ensure expression is constant *)
    D.iter 
      (fun _ e -> 
         if not (E.is_const e) then 
           (C.fail_at_position
              pos
              "Invalid constant expression"))
      res;


    (* Return context with new mapping of identifier to expression *)
    C.add_expr_for_ident ~shadow:ghost ctx ident res


(* ********************************************************************** *)
(* Parse node                                                             *)
(* ********************************************************************** *)

(* Add all node inputs to contexts *)
let rec eval_node_inputs ctx = function

  (* All inputs parsed *)
  | [] -> ctx

  (* Input on the base clock *)
  | (pos, i, ast_type, A.ClockTrue, is_const) :: tl -> 

    (* Identifier of AST identifier *)
    let ident = I.mk_string_ident i in

    if 
      
      try 
        C.expr_in_context ctx ident 
      with Invalid_argument e -> 
        C.fail_at_position pos e
      
    then
      
      C.fail_at_position 
        pos
        (Format.asprintf 
           "Node input %a already declared" 
           (I.pp_print_ident false) ident);
    
    (* Evaluate type expression *)
    let index_types = S.eval_ast_type ctx ast_type in
  
    (* Add declaration of possibly indexed type to contexts *)
    let ctx = 
      C.add_node_input
        ~is_const
        ctx
        ident
        index_types
    in

    (* Continue with following inputs *)
    eval_node_inputs ctx tl

  | (pos, _, _, _, _) :: _ -> 

    C.fail_at_position pos "Clocked node inputs not supported"


(* Add all node inputs to contexts *)
let rec eval_node_outputs ?is_single ctx = function

  (* All outputs parsed *)
  | [] -> ctx

  (* Output on the base clock *)
  | (pos, i, ast_type, A.ClockTrue) :: tl -> 

    (* Identifier of AST identifier *)
    let ident = I.mk_string_ident i in

    if 
      
      try 
        C.expr_in_context ctx ident 
      with Invalid_argument e -> 
        C.fail_at_position pos e
      
    then
      
      C.fail_at_position 
        pos
        (Format.asprintf 
           "Node output %a already declared" 
           (I.pp_print_ident false) ident);
    
    (* Evaluate type expression *)
    let ident_types = S.eval_ast_type ctx ast_type in
  
    (* Add declaration of possibly indexed type to contexts *)
    let ctx = C.add_node_output ?is_single ctx ident ident_types in

    (* Continue with following inputs *)
    eval_node_outputs ctx tl

  | (pos, _, _, _) :: _ -> 

    C.fail_at_position pos "Clocked node outputs not supported"


(* Add all node local declarations to contexts *)
let rec eval_node_locals ?(ghost = false) ctx = function

  (* All local declarations parsed *)
  | [] -> ctx


  (* Identifier must not be declared *)
  | A.NodeVarDecl (pos, (_, i, _, _)) :: _ 
  | A.NodeConstDecl (pos, A.FreeConst (_, i, _)) :: _
  | A.NodeConstDecl (pos, A.UntypedConst (_, i, _)) :: _
  | A.NodeConstDecl (pos, A.TypedConst (_, i, _, _)) :: _ when 

      (* Ghost variables shadow already declared variables *)
      (not ghost &&
       (
         
         (* Identifier of AST identifier *)
         let ident = I.mk_string_ident i in
         
         try 
           C.expr_in_context ctx ident 
         with Invalid_argument e -> 
           C.fail_at_position pos e
             
       )) -> 
    
    C.fail_at_position 
      pos
      (Format.asprintf 
         "Node local variable or constant %a already declared" 
         A.pp_print_ident i)


  (* Local variable on the base clock *)
  | A.NodeVarDecl (_, (pos, i, var_type, A.ClockTrue)) :: tl -> 

    (* Identifier of AST identifier *)
    let ident = I.mk_string_ident i in

    (* Evaluate type expression *)
    let index_types = S.eval_ast_type ctx var_type in

    (* Add declaration of possibly indexed type to contexts *)
    let ctx = C.add_node_local ~ghost ctx ident pos index_types in

    (* Continue with following outputs *)
    eval_node_locals ~ghost ctx tl

  (* Local variable not on the base clock *)
  |  A.NodeVarDecl (_, (pos, i, _, _)) :: _ -> 

    C.fail_at_position 
      pos 
      (Format.asprintf 
         "Clocked node local variables not supported for %a" 
         A.pp_print_ident i)

  (* Local constant *)
  | A.NodeConstDecl (pos, const_decl) :: tl -> 

    (* Add mapping of identifier to value to context *)
    let ctx = eval_const_decl ~ghost ctx const_decl in

    (* Continue with following outputs *)
    eval_node_locals ~ghost ctx tl


(* ********************************************************************** *)
(* Parse equations                                                        *)
(* ********************************************************************** *)

(* Return trie of state variables from a structural assignment *)
let eval_struct_item ctx pos = function

  (* Single identifier *)
  | A.SingleIdent (pos, i) ->  

    (* Identifier of AST identifier *)
    let ident = I.mk_string_ident i in

    (* Get expression of identifier *)
    let res = 

      try

        (* Get trie of local or output state variables *)
        C.assignable_state_var_of_ident ctx ident
          
      with 
        
        (* Identifier cannot be assigned to *)
        | Invalid_argument _ -> 
          
          C.fail_at_position 
            pos 
            "Assignment to identifier not possible"

        (* Identifier not declared *)
        | Not_found -> 
          
          C.fail_at_position 
            pos 
            "Assignment to undeclared identifier"

    in

    (* Return trie of state variables and context unchanged *)
    (res, 0, ctx)

  (* Recursive array definition *)
  | A.ArrayDef (pos, i, l) -> 

    (* Identifier of AST identifier *)
    let ident = I.mk_string_ident i in

    (* Get expression of identifier *)
    let res = 

      try

        (* Get trie of local or output state variables *)
        C.assignable_state_var_of_ident ctx ident
          
      with 
        
        (* Identifier cannot be assigned to *)
        | Invalid_argument _ -> 
          
          C.fail_at_position 
            pos 
            "Assignment to identifier not possible"

        (* Identifier not declared *)
        | Not_found -> 
          
          C.fail_at_position 
            pos 
            "Assignment to undeclared identifier"

    in

    (* Fail if the index in the second argument does not start with
       the same number of D.VarIndex keys as the length of list in the
       first argument. *)
    let check l1 =
      let d1 = List.length l1 in
      fun l2 ->
        let d2 =
          l2
          |> List.filter (function D.ArrayVarIndex _ -> true | _ -> false)
          |> List.length in
        if d1 <> d2 then C.fail_at_position pos "Index mismatch for cacaarray"
    in

    (* let rec aux = function  *)
    (*   | [] -> (function _ -> ()) *)
    (*   | h :: tl1 ->  *)
    (*     (function  *)
    (*       | D.ArrayVarIndex _ :: tl2 -> aux tl1 tl2 *)
    (*       | _ ->  *)
    (*         C.fail_at_position  *)
    (*           pos  *)
    (*           "Index mismatch for array") *)
    (* in *)

    (* Check that the variable has at least as many indexes as
       variables given *)
    List.iter (check l) (D.keys res);

    (* Must have at least one element in the trie *)
    assert 
      (try D.choose res |> ignore; true with Not_found -> false);
    
    let indexes = List.length l in
    
    (* Add bindings for the running variables to the context *)
    let _, ctx = 
      List.fold_left 
        (fun (i, ctx) v -> 

           (* Get an expression for the i-th index variable *)
           let expr = E.mk_index_var i in

           (* Bind identifier to the index variable, shadow previous
              bindings *)
           let ctx = 
             C.add_expr_for_ident
               ~shadow:true
               ctx
               (I.mk_string_ident v)
               (D.singleton D.empty_index expr)
           in
           (succ i, ctx))
        (0, ctx)
        l
    in

    res, indexes, ctx


  | A.TupleStructItem (pos, _)  
  | A.TupleSelection (pos, _, _) 
  | A.FieldSelection (pos, _, _) 
  | A.ArraySliceStructItem (pos, _, _) ->     

    C.fail_at_position 
      pos 
      "Assignment not supported" 


let uneval_struct_item ctx = function

  (* Remove index variables in recursive array definitions *)
  | A.ArrayDef (pos, _, l) -> 

    (* Remove bindings for the running variables from the context in
       reverse order *)
    let ctx = 
      List.fold_left 
        (fun ctx v -> 

           (* Bind identifier to the index variable, shadow previous
              bindings *)
           let ctx = 
             C.remove_expr_for_ident
               ctx
               (I.mk_string_ident v)
           in
           ctx)
        ctx
        (List.rev l)
    in
           
    ctx

  | _ -> ctx


(* Remove elements of the left-hand side from the scope *)
let uneval_eq_lhs ctx = function

  (* Nothing added from structrural assignments *)
  | A.StructDef (pos, l) -> List.fold_left uneval_struct_item ctx l


(* Return a trie of state variables from the left-hand side of an
   equation *)
let rec eval_eq_lhs ctx pos = function

  (* Empty list for node calls without returns *)
  | A.StructDef (pos, []) -> (D.empty, 0, ctx)

  (* Single item *)
  | A.StructDef (pos, [e]) -> eval_struct_item ctx pos e 

  (* List of items *)
  | A.StructDef (pos, l) -> 

    (* Combine by adding index for position on left-hand side *)
    let ctx, i, res = 
      List.fold_left
        (fun (ctx, i, accum) e -> 

           (* Get state variables of item *)
           let t, _, ctx = eval_struct_item ctx pos e in 

           (* Changed context *)
           (ctx,

            (* Go forwards through list *)
            i + 1,

            (* Add index of item on left-hand side to indexes *)
            D.fold
              (fun j e a -> D.add (D.ListIndex i :: j) e a)
              t
              accum))

        (* Add to empty trie with first index zero *)
        (ctx, 0, D.empty)

        (* Iterate over list *)
        l

    in

    (* Return types of indexes, no array bounds and unchanged
       context *)
    res, 0, ctx

(* Match bindings from a trie of state variables and bindings for a
   trie of expressions and produce a list of equations *)
let rec expand_tuple' pos accum bounds lhs rhs = match lhs, rhs with 

  (* No more equations, return in original order *)
  | [], [] -> accum

  (* Indexes are not of equal length *)
  | _, []
  | [], _ ->         

    C.fail_at_position pos "Type mismatch in equation: indexes not of equal length"

    (* All indexes consumed *)
  | ([], state_var) :: lhs_tl, 
    ([], expr) :: rhs_tl -> 

    expand_tuple'
      pos
      (((state_var, bounds), expr) :: accum)
      []
      lhs_tl
      rhs_tl

  (* Only array indexes may be left at head of indexes *)
  | (D.ArrayVarIndex b :: lhs_index_tl, state_var) :: lhs_tl,
    ([], expr) :: rhs_tl ->

    expand_tuple' 
      pos
      accum
      (E.Bound b :: bounds)
      ((lhs_index_tl, state_var) :: lhs_tl)
      (([], expr) :: rhs_tl)

  (* Array variable on left-hand side, fixed index on right-hand side *)
  | (D.ArrayVarIndex b :: lhs_index_tl, state_var) :: lhs_tl,
    (D.ArrayIntIndex i :: rhs_index_tl, expr) :: rhs_tl -> 

    (* Recurse to produce equations with this index *)
    let accum' = 
      expand_tuple' 
        pos
        accum
        (E.Fixed (E.mk_int_expr (Numeral.of_int i)) :: bounds)
        [(lhs_index_tl, state_var)]
        [(rhs_index_tl, expr)]
    in

    (* Return of no fixed indexes on right-hand side left *)
    if rhs_tl = [] then accum' else

      (* Continue with next fixed index on right-hand side and
         variable index on left-hand side *)
      expand_tuple'
        pos
        accum'
        bounds
        lhs
        rhs_tl

  (* Array index on left-hand and right-hand side *)
  | (D.ArrayVarIndex b :: lhs_index_tl, state_var) :: lhs_tl,
    (D.ArrayVarIndex _ :: rhs_index_tl, expr) :: rhs_tl -> 

    (* We cannot compare expressions for array bounds syntactically,
       because that may give too many false negatives. Evaluating both
       bounds to find if they are equal would be too complicated,
       therefore accept some false positives here. *)
    
    (* Count number of variable indexes *)
    let i = 
      List.fold_left 
        (fun a -> function 
           | D.ArrayVarIndex _ -> succ a
           | _ -> a)
        0
        lhs_index_tl
    in

    (* Is every variable in the expression necessarily of array type? 

       Need to skip the index expression of a select operator: A[k] *)
    
    let expr' =
      E.map (fun _ e ->
          if E.is_var e then
            (assert (E.type_of_lustre_expr e |> Type.is_array);
             E.mk_select e (E.mk_index_var i))
          else e)
        expr
    in

    expand_tuple' 
      pos
      accum
      (E.Bound b :: bounds)
      ((lhs_index_tl, state_var) :: lhs_tl)
      ((rhs_index_tl, expr') :: rhs_tl)

  (* Tuple index on left-hand and right-hand side *)
  | ((D.TupleIndex i :: lhs_index_tl, state_var) :: lhs_tl,
     (D.TupleIndex j :: rhs_index_tl, expr) :: rhs_tl) 

  | ((D.ListIndex i :: lhs_index_tl, state_var) :: lhs_tl,
     (D.ListIndex j :: rhs_index_tl, expr) :: rhs_tl) 

  | ((D.ArrayIntIndex i :: lhs_index_tl, state_var) :: lhs_tl,
     (D.ArrayIntIndex j :: rhs_index_tl, expr) :: rhs_tl) -> 

    (* Indexes are sorted, must match *)
    if i = j then 

      expand_tuple'
        pos
        accum
        bounds
        ((lhs_index_tl, state_var) :: lhs_tl)
        ((rhs_index_tl, expr) :: rhs_tl)

    else

      C.fail_at_position pos "Type mismatch in equation: indexes do not match"

  (* Tuple index on left-hand and array index on right-hand side *)
  | ((D.TupleIndex i :: lhs_index_tl, state_var) :: lhs_tl,
     (D.ArrayIntIndex j :: rhs_index_tl, expr) :: rhs_tl) ->

    (* Indexes are sorted, must match *)
    if i = j then 

      (* Use tuple index instead of array index on right-hand side *)
      expand_tuple'
        pos
        accum
        bounds
        ((lhs_index_tl, state_var) :: lhs_tl)
        ((lhs_index_tl, expr) :: rhs_tl)

    else

      C.fail_at_position pos "Type mismatch in equation: indexes do not match"


  (* Record index on left-hand and right-hand side *)
  | (D.RecordIndex i :: lhs_index_tl, state_var) :: lhs_tl,
    (D.RecordIndex j :: rhs_index_tl, expr) :: rhs_tl -> 

    (* Indexes are sorted, must match *)
    if i = j then 

      expand_tuple'
        pos
        accum
        bounds
        ((lhs_index_tl, state_var) :: lhs_tl)
        ((rhs_index_tl, expr) :: rhs_tl)

    else

      C.fail_at_position pos "Type mismatch in equation: record indexes do not match"

  (* Mismatched indexes on left-hand and right-hand sides *)
  | (D.RecordIndex _ :: _, _) :: _, (D.TupleIndex _ :: _, _) :: _
  | (D.RecordIndex _ :: _, _) :: _, (D.ListIndex _ :: _, _) :: _
  | (D.RecordIndex _ :: _, _) :: _, (D.ArrayIntIndex _ :: _, _) :: _
  | (D.RecordIndex _ :: _, _) :: _, (D.ArrayVarIndex _ :: _, _) :: _

  | (D.TupleIndex _ :: _, _) :: _, (D.RecordIndex _ :: _, _) :: _
  | (D.TupleIndex _ :: _, _) :: _, (D.ListIndex _ :: _, _) :: _
  | (D.TupleIndex _ :: _, _) :: _, (D.ArrayVarIndex _ :: _, _) :: _

  | (D.ListIndex _ :: _, _) :: _, (D.RecordIndex _ :: _, _) :: _
  | (D.ListIndex _ :: _, _) :: _, (D.TupleIndex _ :: _, _) :: _
  | (D.ListIndex _ :: _, _) :: _, (D.ArrayIntIndex _ :: _, _) :: _
  | (D.ListIndex _ :: _, _) :: _, (D.ArrayVarIndex _ :: _, _) :: _

  | (D.ArrayIntIndex _ :: _, _) :: _, (D.RecordIndex _ :: _, _) :: _
  | (D.ArrayIntIndex _ :: _, _) :: _, (D.TupleIndex _ :: _, _) :: _
  | (D.ArrayIntIndex _ :: _, _) :: _, (D.ListIndex _ :: _, _) :: _
  | (D.ArrayIntIndex _ :: _, _) :: _, (D.ArrayVarIndex _ :: _, _) :: _

  | (D.ArrayVarIndex _ :: _, _) :: _, (D.RecordIndex _ :: _, _) :: _
  | (D.ArrayVarIndex _ :: _, _) :: _, (D.TupleIndex _ :: _, _) :: _
  | (D.ArrayVarIndex _ :: _, _) :: _, (D.ListIndex _ :: _, _) :: _

  | (_ :: _, _) :: _, ([], _) :: _ 
  | ([], _) :: _, (_ :: _, _) :: _ ->

    C.fail_at_position pos "Type mismatch in equation: head indexes do not match"


(* Return a list of equations from a trie of state variables and a
   trie of expressions *)
let expand_tuple pos lhs rhs = 

  (* Format.eprintf *)
  (*   "@[<v>expand_tuple lhs:@,%a@]@." *)
  (*   (pp_print_list *)
  (*      (fun ppf (i, sv) ->  *)
  (*         Format.fprintf ppf "%a: %a " *)
  (*           (D.pp_print_index false) i *)
  (*           StateVar.pp_print_state_var sv) *)
  (*      "@,") *)
  (*   (List.map (fun (i, e) -> (List.rev i, e)) (D.bindings lhs)); *)

  (* Format.eprintf *)
  (*   "@[<v>expand_tuple rhs:@,%a@]@." *)
  (*   (pp_print_list *)
  (*      (fun ppf (i, e) ->  *)
  (*         Format.fprintf ppf "%a: %a " *)
  (*           (D.pp_print_index false) i *)
  (*           (E.pp_print_lustre_expr false) e) *)
  (*      "@,") *)
  (*   (List.map (fun (i, e) -> (List.rev i, e)) (D.bindings rhs)); *)
  
  
  (* TODO check with Christoph why they were reversed *)
  expand_tuple' 
    pos
    []
    []
    (List.map (fun (i, e) -> ((* List.rev  *)i, e)) (D.bindings lhs))
    (List.map (fun (i, e) -> ((* List.rev  *)i, e)) (D.bindings rhs))


(* Evaluate node statements and add to context  *)
let rec eval_node_equations ctx = function

  (* No more statements *)
  | [] -> ctx

  (* Assertion *)
  | A.Assert (pos, ast_expr) :: tl -> 
    (* report unguarded pre *)
    let ctx = C.set_guard_flag ctx (A.has_unguarded_pre ast_expr) in

    (* Evaluate Boolean expression and guard all pre operators *)
    let expr, ctx = 
<<<<<<< HEAD
      S.eval_bool_ast_expr [] ctx pos ast_expr 
      |> C.close_expr pos
=======
      S.eval_bool_ast_expr ctx pos ast_expr 
      |> C.close_expr ~original:ast_expr pos
>>>>>>> e1f8e9e4
    in

    let ctx = C.reset_guard_flag ctx in
    
    (* Add assertion to node *)
    let ctx = C.add_node_assert ctx expr in

    (* Continue with next node statements *)
    eval_node_equations ctx tl

  (* Property annotation *)
  | A.AnnotProperty (pos, name_opt, ast_expr) :: tl -> 
<<<<<<< HEAD
    
    (* Evaluate Boolean expression and guard all pre operators *)
    let expr, ctx = 
      S.eval_bool_ast_expr [] ctx pos ast_expr 
      |> C.close_expr pos
    in

=======
    (* report unguarded pre *)
    let ctx = C.set_guard_flag ctx (A.has_unguarded_pre ast_expr) in

    (* Evaluate Boolean expression and guard all pre operators *)
    let expr, ctx = 
      S.eval_bool_ast_expr ctx pos ast_expr 
      |> C.close_expr ~original:ast_expr pos
    in

    let ctx = C.reset_guard_flag ctx in
    
>>>>>>> e1f8e9e4
    let name = match name_opt with
      | Some n -> n
      | None -> Format.asprintf "@[<h>%a@]" A.pp_print_expr ast_expr
    in
    
    (* Add property to node *)
    let ctx = C.add_node_property ctx (Property.PropAnnot pos) name expr in

    (* Continue with next node statements *)
    eval_node_equations ctx tl

  (* Annotation for main node *)
  | (A.AnnotMain true) :: tl -> 

    eval_node_equations 
      (C.set_node_main ctx)
      tl

  (* Annotation for main node *)
  | (A.AnnotMain false) :: tl -> 

    eval_node_equations ctx tl

  (* Equations with possibly more than one variable on the left-hand side

     The expression is without node calls, those have been
     abstracted *)
  | A.Equation (pos, lhs, ast_expr) :: tl -> 

    (* Trie of state variables on left-hand side and extended context
       for right-hand side *)
    let eq_lhs, indexes, ctx = eval_eq_lhs ctx pos lhs in

<<<<<<< HEAD
    (* array bounds. TODO: check that the order is correct *)
    let lhs_bounds =
      List.fold_left (fun acc (i, _) ->
          List.fold_left (fun (acc, cpt) -> function
              | D.ArrayVarIndex b ->
                if cpt < indexes then E.Bound b :: acc, succ cpt
                else acc, cpt
              | _ -> acc, cpt
            ) (acc, 0) i
          |> fst
        ) [] (D.bindings eq_lhs)
      |> List.rev in
    
    
    (* Evaluate expression on right-hand side *)
    let eq_rhs, ctx = 

      (* Evaluate in extended context *)
      S.eval_ast_expr lhs_bounds ctx ast_expr 

    in
=======
    (* report unguarded pre *)
    let ctx = C.set_guard_flag ctx (A.has_unguarded_pre ast_expr) in
    
    (* Evaluate expression on right-hand side in extended context *)
    let eq_rhs, ctx = S.eval_ast_expr ctx ast_expr in
>>>>>>> e1f8e9e4

    let ctx = C.reset_guard_flag ctx in
    
    (* Close each expression by guarding all pre operators separately *)
    let eq_rhs, ctx = 
      D.fold 
        (fun i e (t, c) -> 
           let e', c = C.close_expr ~original:ast_expr pos (e, c) in 
           let t' = D.add i e' t in
           (t', c))
        eq_rhs
        (D.empty, ctx)

    in 

    (* Remove local definitions for equation from context

       We add local definitions from the left-hand side to the
       context, then evaluate the right-hand side, which may modify
       this context with new abstractions. We need to keep the
       definitions from the right-hand side, but remove the local
       definitions that we made before. *)
    let ctx = uneval_eq_lhs ctx lhs in
    
    let equations = expand_tuple pos eq_lhs eq_rhs in

    (* Add equations for each index *)
    let ctx =
      List.fold_left
        (fun ctx ((sv, b), e) ->
           assert (
             try List.length (Type.all_index_types_of_array
                                (StateVar.type_of_state_var sv)) = List.length b
             with _ -> true);

           C.add_node_equation ctx pos sv b indexes e)
        ctx
        equations
    in

    (* Continue with next node statements *)
    eval_node_equations ctx tl


(* ********************************************************************** *)
(* Parse contracts                                                        *)
(* ********************************************************************** *)

(* Parse a ghost variable declaration and evaluate continuation 

   This function is shared between nodes and functions, each has a
   different way to deal with ghost variables. *)
let eval_ghost_var ?(no_defs = false) f ctx = function

  (* Declaration of a free variable *)
  | A.FreeConst (pos, _, _) ->

    C.fail_at_position pos "Free ghost variables not supported"

  (* Declaration of a typed or untyped variable *)
  | A.UntypedConst (pos, i, expr) 
  | A.TypedConst (pos, i, expr, _) as const_decl ->


    (* Identifier of AST identifier *)
    let ident = I.mk_string_ident i in

    if

      (try 

         (* Identifier must not be declared *)
         C.expr_in_context ctx ident 

       (* Fail if reserved identifier used *)
       with Invalid_argument e -> C.fail_at_position pos e)

    then

      (* Fail if identifier already declared *)
      C.fail_at_position 
        pos 
        (Format.asprintf 
           "Identifier %a is redeclared as ghost" 
           (I.pp_print_ident false) ident);

    (* Evaluate ghost expression *)
    let expr', ctx = 
      S.eval_ast_expr
        []
        (* Change context to fail on new definitions *)
        (if no_defs then 
           C.fail_on_new_definition
             ctx
             pos
             "Invalid expression for variable"
         else 
           ctx)
        expr
    in

    let type_expr' = 

      (* Distinguish typed and untyped constant here *)
      (match const_decl with 

        (* Need to type check constant against given type *)
        | A.TypedConst (_, _, _, type_expr) -> 

          (try 

             (* Evaluate type expression *)
             let type_expr' = S.eval_ast_type ctx type_expr in 

             (* Check if type of expression is a subtype of the defined
                type at each index *)
             D.iter2
               (fun _ def_type { E.expr_type } ->
                  if not (Type.check_type expr_type def_type) then
                    raise E.Type_mismatch)
               type_expr'
               expr';

             type_expr'

           with Invalid_argument _ | E.Type_mismatch -> 

             (C.fail_at_position
                pos
                "Type mismatch in ghost variable declaration"))

        (* No type check for untyped or free constant *)
        | _ -> D.map (fun { E.expr_type } -> expr_type) expr')

    in

    (* Pass to continuation *)
<<<<<<< HEAD
    f ctx pos ident type_expr' expr expr' 


(* Introduce fresh state variable for a require expression *)
let eval_req (accum, ctx) (pos, expr) = 

  (* Evaluate expression to a Boolean expression, may change
     context *)
  let expr', ctx = 
    S.eval_bool_ast_expr [] ctx pos expr |> C.close_expr pos
=======
    f ctx pos ident type_expr' expr expr'


(** Returns an option of the output state variables mentioned in the current
state of a lustre expression. *)
let contract_check_no_output ctx expr =
  let outputs = LustreContext.outputs_of_current_node ctx in
  E.cur_term_of_t Numeral.zero expr
  |> Term.state_vars_at_offset_of_term Numeral.zero
  |> StateVar.StateVarSet.filter (
    fun sv -> D.exists (fun _ sv' -> sv == sv') outputs
  )
  |> fun set ->
    if StateVar.StateVarSet.cardinal set > 0 then
      Some (StateVar.StateVarSet.elements set)
    else None

(* Evaluates a generic contract item: assume, guarantee, require or ensure. *)
let eval_contract_item check scope (ctx, accum, count) (pos, expr) =
  (* Scope is created backwards. *)
  let scope = List.rev scope in
  (* Evaluate exrpession to a Boolean expression, may change context. *)
  let expr, ctx =
    S.eval_bool_ast_expr ctx pos expr
    |> C.close_expr pos
>>>>>>> e1f8e9e4
  in
  (* Check the expression if asked to. *)
  ( match check with
    | None -> ()
    | Some desc -> (
      match contract_check_no_output ctx expr with
      | None -> ()
      | Some svars ->
        assert (List.length svars > 0) ;
        let s = if List.length svars > 1 then "s" else "" in
        let pref = match C.current_node_name ctx with
          | None -> ""
          | Some name ->
            Format.asprintf " of node %a" (I.pp_print_ident false) name
        in
        let suff = match scope with
          | [] -> ""
          | _ ->
            List.rev scope
            |> Format.asprintf " (via call%s: %a)"
              (if List.length scope > 1 then "s" else "") (
                pp_print_list (
                  fun fmt (pos, name) ->
                    Format.fprintf fmt "%s%a" name pp_print_pos pos
                ) ", "
              )
        in
        C.fail_at_position pos (
          Format.asprintf
            "@[<v>%s mentions output%s%s %a%s@]"
              desc s pref (
                pp_print_list (
                  fun fmt sv ->
                    Format.fprintf fmt "\"%s\"" (StateVar.name_of_state_var sv)
                ) ", "
              ) svars suff
        )
    )
  ) ;
  (* Define expression with a state variable *)
<<<<<<< HEAD
  let (state_var, _), ctx = 
    C.mk_local_for_expr pos ctx expr' 
  in

  (* Add state variable to accumulator, continue with possibly
     modified context *)
  (pos, state_var) :: accum, ctx
  

=======
  let svar, ctx = C.mk_local_for_expr ~is_ghost:true pos ctx expr in
  (* Add state variable to accumulator, continue with possibly modified
  context. *)
  ctx, (Contract.mk_svar pos count svar scope) :: accum, count + 1

(* Introduce fresh state variable for an assume expression *)
let eval_ass = eval_contract_item (Some "assume")
(* Introduce fresh state variable for a guarantee expression *)
let eval_gua = eval_contract_item None
(* Introduce fresh state variable for a require expression *)
let eval_req = eval_contract_item (Some "require")
>>>>>>> e1f8e9e4
(* Introduce fresh state variable for an ensure expression *)
let eval_ens = eval_contract_item None

<<<<<<< HEAD
  (* Evaluate expression to a Boolean expression, may change
     context *)
  let expr', ctx = 
    S.eval_bool_ast_expr [] ctx pos expr |> C.close_expr pos
  in

  (* Define expression with a state variable *)
  let (state_var, _), ctx = 
    C.mk_local_for_expr pos ctx expr' 
  in

  (* Add state variable to accumulator, continue with possibly
     modified context *)
  (pos, state_var) :: accum, ctx


(* Declare and define ghost streams, requires and ensures expressions
   and return contract *)
let eval_node_contract ctx contract_pos contract_name reqs enss =

  (* Evaluate require clauses separately. *)
  let contract_reqs, ctx = List.fold_left eval_req ([], ctx) reqs in
  
  (* Evaluate ensure clauses separately. *)
  let contract_enss, ctx = List.fold_left eval_ens ([], ctx) enss in

  (* Return a contract *)
  ({ N.contract_name;
     N.contract_pos; 
     N.contract_reqs; 
     N.contract_enss },
   ctx)
=======
(* 
(* Evals requires and ensures of a mode and builds it. *)
let eval_node_mode scope ctx (pos, id, reqs, enss) =
  let ctx, reqs, _ = reqs |> List.fold_left (eval_req scope) (ctx, [], 1) in
  let ctx, enss, _ = enss |> List.fold_left (eval_ens scope) (ctx, [], 1) in
  (Contract.mk_mode pos id reqs enss), ctx *)
>>>>>>> e1f8e9e4


(* Fail if a contract node input is incompatible with a node input *)
let rec check_node_and_contract_inputs call_pos ctx node_inputs = function 

  (* All contract inputs are consistent with node inputs *)
  | [] -> ()

  (* Input to contract, must not have a clock *)
  | ( pos, 
      ident, 
      contract_input_lustre_type, 
      A.ClockTrue, 
      contract_input_const ) :: tl -> 

    let 

      (* Node input corresponding to contract input *)
      (_, 
       _, 
       node_input_lustre_type, 
       node_input_clock, 
       node_input_const) = 

      try 

        (* Find node input with the same identifier *)
        List.find
          (fun (_, i, _, _, _) -> i = ident)
          node_inputs

      with Not_found -> 

        C.fail_at_position 
          call_pos 
          "Illegal contract call: node does not have input"

    in

    (* Input must not have a clock *)
    (match node_input_clock with 
      | A.ClockTrue -> ()
      | _ -> 
        C.fail_at_position 
          pos 
          "Clocked inputs not supported");

    (* Node input must be constant iff contract input is *)
    if contract_input_const <> node_input_const then 

      C.fail_at_position 
        pos 
        "Illegal contract call: node does not have input";

    (try 

       (* Evaluate defined types of contract and node, and fail if not
          compatible *)
       D.iter2
         (fun _ t s -> 
            if not (Type.check_type s t) then raise E.Type_mismatch)
         (S.eval_ast_type ctx contract_input_lustre_type)
         (S.eval_ast_type ctx node_input_lustre_type)

     with Invalid_argument _ | E.Type_mismatch -> 

       (C.fail_at_position
          pos
          "Type mismatch in constant declaration"));

    (* Continue with remaining inputs *)
    check_node_and_contract_inputs call_pos ctx node_inputs tl

  | (pos, _, _, _, _) :: tl -> 

    C.fail_at_position 
      pos 
      "Clocked inputs not supported"


(* Fail if a contract node output is incompatible with a node output *)
let rec check_node_and_contract_outputs call_pos ctx node_outputs = function 

  (* All contract outputs are consistent with node outputs *)
  | [] -> ()

  (* Output of contract, must not have a clock *)
  | (pos, 
     ident, 
     contract_output_lustre_type, 
     A.ClockTrue) :: tl -> 

    let 

      (* Node output corresponding to contract output *)
      (_, 
       _,
       node_output_lustre_type, 
       node_output_clock) = 

      try 

        (* Find node output with the same identifier *)
        List.find
          (fun (_, i, _, _) -> i = ident)
          node_outputs

      with Not_found -> 

        C.fail_at_position 
          call_pos 
          "Illegal contract call: node does not have output"

    in

    (* Output must not have a clock *)
    (match node_output_clock with 
      | A.ClockTrue -> ()
      | _ -> 
        C.fail_at_position 
          pos 
          "Clocked outputs not supported");

    (try 

       (* Evaluate defined types of contract and node, and fail if not
          compatible *)
       D.iter2
         (fun _ t s -> if not (Type.check_type s t) then raise E.Type_mismatch)
         (S.eval_ast_type ctx contract_output_lustre_type)
         (S.eval_ast_type ctx node_output_lustre_type)

     with Invalid_argument _ | E.Type_mismatch -> 

       (C.fail_at_position
          pos
          "Type mismatch in constant declaration"));

    (* Continue with remaining inputs *)
    check_node_and_contract_outputs call_pos ctx node_outputs tl

  | (pos, _, _, _) :: tl -> 

    C.fail_at_position 
      pos 
      "Clocked outputs not supported"


let rec inline_contract_of_contract_node
    ctx
    (contract_pos, 
     contract_ident, 
     contract_reqs, 
     contract_enss)
    contract_locals = 

  function 

    (* No more contract equations, return inline contract *)
    | [] -> 

      (ctx,
       contract_pos, 
       contract_ident, 
       contract_reqs, 
       contract_enss)

    (* Ghost equation *)
    | A.GhostEquation (eq_pos, ident, expr) :: tl -> 

      (try 

         (match 

            (* Find declaration of ghost variable *)
            List.find
              (function 
                | A.NodeConstDecl _ -> false
                | A.NodeVarDecl (_, (_, i, _, _)) -> i = ident)
              contract_locals

          with 

            (* Constant declarations have been filtered out *)
            | A.NodeConstDecl (pos, _) -> assert false

            (* Ghost variable on the base clock *)
            | A.NodeVarDecl (_, (_, _, lustre_type, A.ClockTrue)) -> ()

            (* Ghost variable not on the base clock *)
            | A.NodeVarDecl (_, (_, _, _, _)) -> 

              C.fail_at_position 
                contract_pos 
                "Clocked ghost variables not supported")

       (* Ghost variable undeclared *)
       with Not_found ->           

         C.fail_at_position 
           contract_pos 
           "Assignment to undeclared ghost variable");

      (* Add equation for ghost stream *)
      let ctx =
        eval_node_equations 
          ctx
          [A.Equation
             (eq_pos,
              (A.StructDef
                 (eq_pos, [A.SingleIdent (eq_pos, ident)])), expr)]
      in


      inline_contract_of_contract_node
        ctx
        (contract_pos, 
         contract_ident, 
         contract_reqs, 
         contract_enss)
        contract_locals
        tl

    (* Requires clause *)
    | A.Require req :: tl ->

      inline_contract_of_contract_node
        ctx
        (contract_pos, 
         contract_ident, 
         req :: contract_reqs, 
         contract_enss)
        contract_locals
        tl

    (* Ensures clause *)
    | A.Ensure ens :: tl -> 

      inline_contract_of_contract_node
        ctx
        (contract_pos, 
         contract_ident, 
         contract_reqs, 
         ens :: contract_enss)
        contract_locals
        tl

    | _ -> failwith "unimplemented"

(* Evaluates a mode for a node. *)
let eval_node_mode scope ctx (pos, id, reqs, enss) =
  (* Evaluate requires. *)
  let ctx, reqs, _ = reqs |> List.fold_left (eval_req scope) (ctx, [], 1) in
  (* Evaluate ensures. *)
  let ctx, enss, _ = enss |> List.fold_left (eval_ens scope) (ctx, [], 1) in
  let path =
    scope |> List.fold_left (fun l (_, name) -> name :: l) [id]
  in
  (* Done. *)
  Contract.mk_mode (I.mk_string_ident id) pos path reqs enss
  |> C.add_node_mode ctx

(* Evaluates contract calls. *)
let rec eval_node_contract_calls ctx scope = function

| [] -> ctx (* Done. *)

| (call_pos, id, in_params, out_params) :: tail ->
  (* Push scope for contract svars. *)
  let svar_scope = (call_pos, id) :: scope in
  (* Push scope for contract call. *)
  let ctx = C.push_contract_scope ctx id in
  (* Retrieve contract node from context. *)
  let pos, (id, params, in_formals, out_formals, contract) =
    try C.contract_node_decl_of_ident ctx id
    (* Fail if contract node is unknown. *)
    with Not_found -> C.fail_at_position call_pos (
      Format.sprintf "call to unknown contract node \"%s\"" id
    )
  in

  (* Failing for unsupported features. *)
  ( match params with
    | [] -> ()
    | _ -> C.fail_at_position pos (
      "type parameters in contract node is not supported"
    )
  ) ;
  in_formals |> List.iter (
    function
    | pos, id, typ, A.ClockTrue, is_const -> () (* pos, id, typ, is_const *)
    | _ -> C.fail_at_position pos (
      "clocks in contract node signature are not supported"
    )
  ) ;
  out_formals |> List.iter (
    function
    | pos, id, typ, A.ClockTrue -> () (* pos, id, typ *)
    | _ -> C.fail_at_position pos (
      "clocks in contract node signature are not supported"
    )
  ) ;

  (* Add substitution from formal inputs to actual one before we evaluate
  everything. *)
  let ctx = try
    List.fold_left2 (
      fun ctx expr (_, in_id, typ, _, _) ->
        let expr, ctx = S.eval_ast_expr ctx expr in

        (* Fail if type mismatch. *)
        (
          try
            (* Evaluate type expression. *)
            let expected = S.eval_ast_type ctx typ in
            (* Check if subtype. *)
            D.iter2 (
              fun _ expected { E.expr_type } ->
                if not (Type.check_type expr_type expected) then
                  raise E.Type_mismatch
            ) expected expr
          with
          | Invalid_argument _
          | E.Type_mismatch -> C.fail_at_position call_pos (
            Format.asprintf
              "type mismatch in import of contract %s for formal input %s"
              id in_id
          )
        ) ;

        (* Fail if expression mentions an output in the current state. *)
        (
          D.iter (
            fun _ expr -> match contract_check_no_output ctx expr with
              | None -> ()
              | Some svars ->
                assert (List.length svars > 0) ;
                let s = if List.length svars > 1 then "s" else "" in
                let pref = match C.current_node_name ctx with
                  | None -> ""
                  | Some name ->
                    Format.asprintf " in node %a" (I.pp_print_ident false) name
                in
                let suff = match scope with
                  | [] -> ""
                  | _ ->
                    List.rev scope
                    |> Format.asprintf " (contract call trace: %a)" (
                      pp_print_list (
                        fun fmt (pos, name) ->
                          Format.fprintf fmt "%s%a" name pp_print_pos pos
                      ) ", "
                    )
                in
                C.fail_at_position pos (
                  Format.asprintf
                    "@[<v>input parameter in contract import%s mentions \
                    output%s %a%s@]"
                    pref s (
                      pp_print_list (
                        fun fmt sv ->
                          Format.fprintf fmt "\"%s\""
                          (StateVar.name_of_state_var sv)
                      ) ", "
                    ) svars
                    suff
                )
          ) expr
        ) ;

        C.add_expr_for_ident
          ~shadow:true ctx (LustreIdent.mk_string_ident in_id) expr ;

        ctx
    ) ctx in_params in_formals
  with
    | Invalid_argument _ ->  C.fail_at_position call_pos (
      Format.asprintf
        "arity mismatch for the input parameters of import of contract %s: \
        expected %d but got %d"
        id
        (List.length in_formals)
        (List.length in_params)
    )
  in

  (* Add substitution from formal outputs to actual one before we evaluate
  everything. *)
  let ctx = try
    List.fold_left2 (
      fun ctx expr (_, in_id, typ, _) ->
        let expr, ctx = S.eval_ast_expr ctx expr in

        (* Fail if type mismatch. *)
        (
          try
            (* Evaluate type expression. *)
            let expected = S.eval_ast_type ctx typ in
            (* Check if subtype. *)
            D.iter2 (
              fun _ expected { E.expr_type } ->
                if not (Type.check_type expr_type expected) then
                  raise E.Type_mismatch
            ) expected expr
          with
          | Invalid_argument _
          | E.Type_mismatch -> C.fail_at_position call_pos (
            Format.asprintf
              "type mismatch in import of contract %s for formal output %s"
              id in_id
          )
        ) ;

        C.add_expr_for_ident
          ~shadow:true ctx (LustreIdent.mk_string_ident in_id) expr ;

        ctx
    ) ctx out_params out_formals
  with
    | Invalid_argument _ ->  C.fail_at_position call_pos (
      Format.asprintf
        "arity mismatch for the output parameters of import of contract %s: \
        expected %d but got %d"
        id
        (List.length in_formals)
        (List.length in_params)
    )
  in

  (* Evaluate node as usual, it will merge with the current contract. *)
  let ctx = eval_node_contract_spec ctx svar_scope contract in

  (* Pop scope for contract call. *)
  let ctx = C.pop_contract_scope ctx in
  (* Loop on remaining contracts. *)
  eval_node_contract_calls ctx scope tail

(* Add all node contracts to contexts *)
and eval_node_contract_spec ctx scope (
  ghost_consts, ghost_vars, contract
) = match contract with
| (assumes, guarantees, modes, calls) :: tail ->

  (* Add constants to context *)
  let ctx = List.fold_left (eval_const_decl ~ghost:true) ctx ghost_consts in

  (* Add declaration and equation for ghost stream *)
  let f ctx pos ident type_expr ast_expr expr = 
    
    (* Add local declaration for ghost stream *)
    let ctx = C.add_node_local ~ghost:true ctx ident pos type_expr in

    (* Add equation for ghost stream *)
    eval_node_equations ctx [
      A.Equation (
        pos, (
          A.StructDef (
            pos,
            [A.SingleIdent (pos, I.string_of_ident false ident)]
          )
        ), 
        ast_expr
      )
    ]
  in

  (* Add ghost variables to context *)
  let ctx = List.fold_left (eval_ghost_var f) ctx ghost_vars in

  (* Evaluate assumptions. *)
  let ctx, assumes, _ =
    assumes |> List.fold_left (eval_ass scope) (ctx, [], 1)
  in

  (* Evaluate guarantees. *)
  let ctx, guarantees, _ =
    guarantees |> List.fold_left (eval_gua scope) (ctx, [], 1)
  in

  let ctx = C.add_node_ass_gua ctx assumes guarantees in

  (* Evaluate modes. *)
  let ctx =
    modes |> List.fold_left (eval_node_mode scope) ctx
  in

  let ctx = eval_node_contract_calls ctx scope calls in

  eval_node_contract_spec ctx scope ([], [], tail)

| [] -> ctx
  

(* Add declarations of node to context *)
let eval_node_decl
  ctx inputs outputs locals equations contract_spec
=

  (* Add inputs to context: as state variable to ident_expr_map, and
     to inputs *)
  let ctx = eval_node_inputs ctx inputs in

  (* Add outputs to context: as state variable to ident_expr_map, and
     to outputs *)
  let ctx = eval_node_outputs ~is_single:(List.length outputs = 1) ctx outputs in

  (* Parse contracts and add to context *)
  let ctx = match contract_spec with
    | None -> ctx
    | Some contract ->
      (* New scope for local declarations in contracts *)
      let ctx = C.push_scope ctx "contract" in
      (* Eval contracts. *)
      let ctx = eval_node_contract_spec ctx [] contract in
      (* Remove scope for local declarations in contract *)
      C.pop_scope ctx
  in

  (* New scope for local declarations in implementation *)
  let ctx = C.push_scope ctx "impl" in

  (* Add locals to context: as state variable to ident_expr_map, and
     to inputs *)
  let ctx = eval_node_locals ctx locals in

  (* Parse equations, assertions, properties *)
  let ctx = eval_node_equations ctx equations in

  C.check_local_vars_defined ctx;
  
  (* Remove scope for local declarations in implementation *)
  let ctx = C.pop_scope ctx in

  (* Create node from current context and return *)
  ctx 
  

(* ********************************************************************** *)
(* Parse function declarations                                            *)
(* ********************************************************************** *)

(* Return true if the expression is functional, i.e. without temporal
   operators *)
let is_function_expr ({ E.expr_init; E.expr_step } as expr) =

  (* Must not have a variable at the previous state *)
  not (E.has_pre_var E.cur_offset expr) &&

  (* Expressions must be equal *)
  (E.equal_expr expr_init expr_step)
  

(* Return an expression for a stateless function from an expression *)
let function_expr_of_expr ({ E.expr_init; E.expr_step } as expr) =

  if 

    (* Check if expression does not contain temporal operators *)
    is_function_expr expr
  
  then

    (* Return one of the two (equal) expressions *)
    expr_step

  else
    
    (* Fail *)
    raise (Invalid_argument "func_expr_of_expr")



(* Add all node inputs to contexts *)
let rec eval_func_inputs ctx = function

  (* All inputs parsed *)
  | [] -> ctx

  (* Input on the base clock *)
  | (pos, i, ast_type) :: tl -> 

    (* Identifier of AST identifier *)
    let ident = I.mk_string_ident i in

    if 
      
      try 
        C.expr_in_context ctx ident 
      with Invalid_argument e -> 
        C.fail_at_position pos e
      
    then
      
      C.fail_at_position 
        pos
        (Format.asprintf 
           "Function input %a already declared" 
           (I.pp_print_ident false) ident);
    
    (* Evaluate type expression *)
    let index_types = S.eval_ast_type ctx ast_type in
  
    (* Add declaration of possibly indexed type to contexts *)
    let ctx = 
      C.add_function_input
        ctx
        ident
        index_types
    in

    (* Continue with following inputs *)
    eval_func_inputs ctx tl


(* Add all function inputs to contexts *)
let rec eval_func_outputs ?is_single ctx = function

  (* All outputs parsed *)
  | [] -> ctx

  (* Output on the base clock *)
  | (pos, i, ast_type) :: tl -> 

    (* Identifier of AST identifier *)
    let ident = I.mk_string_ident i in

    if 
      
      try 
        C.expr_in_context ctx ident 
      with Invalid_argument e -> 
        C.fail_at_position pos e
      
    then
      
      C.fail_at_position 
        pos
        (Format.asprintf 
           "Function output %a already declared" 
           (I.pp_print_ident false) ident);
    
    (* Evaluate type expression *)
    let ident_types = S.eval_ast_type ctx ast_type in
  
    (* Add declaration of possibly indexed type to contexts *)
    let ctx = C.add_function_output ?is_single ctx ident ident_types in

    (* Continue with following inputs *)
    eval_func_outputs ctx tl

<<<<<<< HEAD

(* Form conjunction of requires expressions *)
let eval_func_req_ens (accum, ctx) (pos, expr) =

  (* Evaluate expression to a Boolean expression, may change
     context *)
  let expr', ctx = 
    S.eval_bool_ast_expr
      []
      (C.fail_on_new_definition
         ctx
         pos
         "Invalid expression in contract for function")
      pos 
      expr 
    |> C.close_expr pos
  in

  if not (is_function_expr expr') then
    C.fail_at_position
      pos
      "Invalid temporal expression in contract of function";

  (* Add to conjunction of requirements *)
  (E.mk_and accum expr' , ctx)


(* Declare and define ghost streams, requires and ensures expressions
   and return contract *)
let eval_func_contract ctx contract_pos contract_name reqs enss =

  (* Evaluate require clauses to a conjunction *)
  let reqs', ctx =
    List.fold_left eval_func_req_ens (E.t_true, ctx) reqs 
  in

  (* Introduce state variable for conjunction of requirements *)
  let contract_req = function_expr_of_expr reqs' in
  
  (* Evaluate require clauses to a conjunction *)
  let ens', ctx =
    List.fold_left eval_func_req_ens (E.t_true, ctx) enss
  in

  (* Introduce state variable for conjunction of requirements *)
  let contract_ens = function_expr_of_expr ens' in
  
  (* Return a contract *)
  ({ F.contract_name;
     F.contract_pos; 
     F.contract_req; 
     F.contract_ens },
   ctx)


(* Add mode contracts from list to context *)
let rec eval_func_mode_contracts resolve_contract ctx = function 

  (* No more mode contracts, return *)
  | [] -> ctx

  (* Take the first contract *)
  | mode_contract :: tl -> 

    (* Peek at contract to get identifier for scoping *)
    let ident = match mode_contract with
      | A.InlinedContract (_, ident, _, _) 
      | A.ContractCall (_, ident) -> ident
    in

    (* New scope for local declarations *)
    let ctx = C.push_scope ctx ident in

    (* Inline if necessary *)
    let (ctx, pos, ident, reqs, enss) = 
      resolve_contract ctx mode_contract 
    in

    (* Evaluate *)
    let (contract, ctx) = 
      eval_func_contract
        ctx
        pos
        (I.mk_string_ident ident)
        reqs
        enss 
    in

    (* Add to context *)
    let ctx = 
      C.add_function_mode_contract ctx pos ident contract
    in

    (* Remove scope for local declarations *)
    let ctx = C.pop_scope ctx in

    (* Continue with next contracts *)
    eval_func_mode_contracts resolve_contract ctx tl 


(* Add all node contracts to contexts *)
let eval_func_contract_spec 
    ctx
    func_inputs
    func_outputs
    (ghost_consts,
     ghost_vars,
     global_contract,
     mode_contracts) =

  (* Add constants to context *)
  let ctx = 
    List.fold_left
      (eval_const_decl ~ghost:true)
      ctx
      ghost_consts 
  in

  (* Add expresson for identifier for ghost stream *)
  let f ctx pos ident _ _ expr = 

    (* Check expressions for all indexes *)
    D.iter
      (fun _ e -> 
         if not (is_function_expr e) then 
           C.fail_at_position
             pos
             "Invalid temporal expression in contract of function")
      expr;

    (* Bind identifier to expression in context *)
    C.add_expr_for_ident ctx ident expr

  in

  (* Fail on contract calls *)
  let inlined_contract_only ctx = function 

    (* Return paramters of inline contract *)
    | A.InlinedContract (pos, ident, reqs, enss) -> 
      (ctx, pos, ident, reqs, enss)
      
    (* Contract must be inlined *)
    | A.ContractCall (pos, _) -> 
      C.fail_at_position 
        pos
        "Only inline contracts supported for functions" 

  in

  (* Add ghost variables to context *)
  let ctx = 
    List.fold_left
      (eval_ghost_var ~no_defs:true f)
      ctx
      ghost_vars 
  in

  (* Add global contract to context *)
  let ctx = match global_contract with
    
    (* No global contract for nodex *)
    | None -> ctx

    (* Global contract for node *)
    | Some c -> 
      
      (* New scope for local declarations in contract *)
      let ctx = C.push_scope ctx "__global" in
      
      (* Inline if necessary *)
      let (ctx, pos, ident, reqs, enss) = inlined_contract_only ctx c in
      
      (* Evaluate *)
      let (contract, ctx) = 
        eval_func_contract 
          ctx
          pos
          (I.mk_string_ident ident)
          reqs
          enss 
      in
      
      (* Add to context *)
      let ctx = 
        C.add_function_global_contract ctx pos contract
      in
      
      (* Remove scope for local declarations in contract *)
      C.pop_scope ctx
      
  in
  
  (* Continue with mode contracts *)
  eval_func_mode_contracts inlined_contract_only ctx mode_contracts


=======
>>>>>>> e1f8e9e4
(* Add declarations of node to context *)
let eval_func_decl
    ctx
    inputs
    outputs
    contract_spec = 

  (* Add inputs to context: as state variable to ident_expr_map, and
     to inputs *)
  let ctx = eval_func_inputs ctx inputs in

  (* Add outputs to context: as state variable to ident_expr_map, and
     to outputs *)
  let ctx = eval_func_outputs ~is_single:(List.length outputs = 1) ctx outputs in

  (* New scope for local declarations in contracts *)
  let ctx = C.push_scope ctx "contract" in

  (* Parse contracts and add to context in contracts *)
  (* let ctx = eval_func_contract_spec ctx inputs outputs contract_spec in *)

  (* Remove scope for local declarations in implementation *)
  let ctx = C.pop_scope ctx in

  (* New scope for local declarations in implementation *)
  let ctx = C.push_scope ctx "impl" in

  (* Remove scope for local declarations in implementation *)
  let ctx = C.pop_scope ctx in

  (* Create node from current context and return *)
  ctx 


(* ********************************************************************** *)
(* Parse declarations                                                     *)
(* ********************************************************************** *)

(* Add declarations of program to context *)
let rec declarations_to_context ctx = 

  function 

    (* All declarations processed, return result *)
    | [] -> ctx

    (* Declaration of a type as alias or free *)
    | (A.TypeDecl (pos, A.AliasType (_, i, type_expr))) :: decls ->

      (* Identifier of AST identifier *)
      let ident = I.mk_string_ident i in

      if       

        (* Type t must not be declared *)
        C.type_in_context ctx ident

      then

        C.fail_at_position 
          pos
          (Format.asprintf 
             "Type %a is redeclared" 
             (I.pp_print_ident false) ident);

      (* Add all indexes of type to identifier and add to trie *)
      let res = S.eval_ast_type ctx type_expr in

      (* Return changed context and unchanged declarations *)
      let ctx = C.add_type_for_ident ctx ident res in

      (* Recurse for next declarations *)
      declarations_to_context ctx decls

    (* Declaration of a typed or untyped constant *)
    | (A.ConstDecl (_, const_decl)) :: decls ->

      (* Add mapping of identifier to value to context *)
      let ctx = eval_const_decl ctx const_decl in

      (* Recurse for next declarations *)
      declarations_to_context ctx decls

    (* Node declaration without parameters *)
    | (A.NodeDecl 
         (pos, 
          (i, 
           [], 
           inputs, 
           outputs, 
           locals, 
           equations, 
           contracts))) as curr_decl :: decls -> 

      (* Identifier of AST identifier *)
      let ident = I.mk_string_ident i in

      (* Identifier must not be declared *)
      if C.node_or_function_in_context ctx ident then

        (* Fail if identifier already declared *)
        C.fail_at_position 
          pos 
          (Format.asprintf 
             "Node %a is redeclared" 
             (I.pp_print_ident false) ident);

      (try

         (* Create separate context for node *)
         let node_ctx = C.create_node ctx ident in


         (* Evaluate node declaration in separate context *)
         let node_ctx = 
           eval_node_decl
             node_ctx
             inputs
             outputs
             locals
             equations
             contracts
         in

         (* Add node to context *)
         let ctx = C.add_node_to_context ctx node_ctx in

         (* Recurse for next declarations *)
         declarations_to_context ctx decls

       (* Node may be forward referenced *)
       with C.Node_or_function_not_found (called_ident, pos) -> 
         
         if 

           (* Is the referenced node declared later? *)
           List.exists 
             (function 
               | A.NodeDecl (_, (i, _, _, _, _, _, _)) 
               | A.FuncDecl (_, (i, _, _, _)) 
                 when i = (I.string_of_ident false) called_ident -> true 
               | _ -> false)
             decls

         then

           (

             (* Check circularity *)
             (try

                (* Get nodes that this forward references *)
                let called_deps = C.deps_of_node ctx called_ident in

                (* Is the reference circular? *)
                if I.Set.mem ident called_deps then 

                  C.fail_at_position
                    pos
                    (Format.asprintf 
                       "Circular dependecy between nodes %a and %a" 
                       (I.pp_print_ident false) ident
                       (I.pp_print_ident false) called_ident)

              with Not_found -> ());

             (* Add new dependency *)
             let ctx = C.add_dep ctx ident called_ident in

             (* Move declaration to correct position.  

                Inefficient: might be better to do a topological sort
                beforehand *)
             let decls =
               List.fold_left 
                 (fun acc d -> match d with 
                    | A.NodeDecl (_, (i, _, _, _, _, _, _)) 
                    | A.FuncDecl (_, (i, _, _, _)) 
                      when i = (I.string_of_ident false) called_ident ->
                      curr_decl :: d :: acc
                    | _ -> d :: acc)
                 [] 
                 decls
               |> List.rev
             in

             (* Continue *)
             declarations_to_context ctx decls

           )

         else

           C.fail_at_position
             pos
             (Format.asprintf 
                "Node or function %a is not defined" 
                (I.pp_print_ident false) called_ident))

    (* Declaration of a contract node *)
    | A.ContractNodeDecl (pos, node_decl) :: decls ->

      (* Add to context for later inlining *)
      let ctx = C.add_contract_node_decl_to_context ctx (pos, node_decl) in

      (* Recurse for next declarations *)
      declarations_to_context ctx decls


    (* Uninterpreted function declaration *)
    | (A.FuncDecl 
         (pos, 
          (i, 
           inputs, 
           outputs,
           contracts))) :: decls ->

      (* Identifier of AST identifier *)
      let ident = I.mk_string_ident i in

      (* Identifier must not be declared *)
      if C.node_or_function_in_context ctx ident then

        (* Fail if identifier already declared *)
        C.fail_at_position 
          pos 
          (Format.asprintf 
             "Function %a is redeclared" 
             (I.pp_print_ident false) ident);

      (try

         (* Create separate context for function *)
         let func_ctx = C.create_function ctx ident in

         (* Evaluate node declaration in separate context *)
         let func_ctx = 
           eval_func_decl
             func_ctx
             inputs
             outputs
             contracts 
         in  

         (* Add node to context *)
         let ctx = C.add_function_to_context ctx func_ctx in

         (* Recurse for next declarations *)
         declarations_to_context ctx decls

       (* No references in function, since node or function calls not
          allowed *)
       with C.Node_or_function_not_found (called_ident, pos) -> 

           C.fail_at_position
             pos
             (Format.asprintf 
                "Node or function %a is not defined" 
                (I.pp_print_ident false) called_ident))

    (* ******************************************************************** *)
    (* Unsupported below                                                    *)
    (* ******************************************************************** *)

    (* Identifier is a free type *)
    | (A.TypeDecl (pos, (A.FreeType _))) :: decls -> 

      C.fail_at_position pos "Free types not supported"


    (* Parametric node declaration *)
    | (A.NodeParamInst (pos, _)) :: _
    | (A.NodeDecl (pos, _)) :: _ ->

      C.fail_at_position pos "Parametric nodes not supported" 



(* ********************************************************************** *)
(* Main enty point                                                        *)
(* ********************************************************************** *)

(* Iterate over the declarations and return the nodes *)
let declarations_to_nodes decls = 

  (* Create fresh context with empty scope and no nodes *)
  let ctx = C.mk_empty_context () in

  (* Add declarations to context *)
  let ctx = declarations_to_context ctx decls in

  (* Return nodes in context *)
  C.get_nodes ctx, { G.functions = C.get_functions ctx;
                     G.state_var_bounds = C.get_state_var_bounds ctx }


(*

(* ********************************************************************** *)
(* Testing functions                                                      *)
(* ********************************************************************** *)

(* Entry point for standalone simplifier *)
let main () = 

  let in_ch = open_in Sys.argv.(1) in

  (* Create lexing buffer *)
  let lexbuf = Lexing.from_function LustreLexer.read_from_lexbuf_stack in
  
  (* Initialize lexing buffer with channel *)
  LustreLexer.lexbuf_init in_ch (Filename.dirname (Sys.argv.(1)));

  let nodes = 
    try 
      LustreParser.main LustreLexer.token lexbuf
      |> declarations_to_nodes 
    with LustreParser.Error -> 

      let pos = 
        Lexing.lexeme_start_p lexbuf |> position_of_lexing 
      in
      
      C.fail_at_position pos "Syntax error"

  in

  Format.printf 
    "@[<v>*** After LustreDeclarations:@,%a@]"
    (pp_print_list (N.pp_print_node false) "@,")
    nodes

;;


main ()

*)

(* 
   Local Variables:
   compile-command: "make -k -C .."
   indent-tabs-mode: nil
   End: 
*)
  <|MERGE_RESOLUTION|>--- conflicted
+++ resolved
@@ -754,13 +754,8 @@
 
     (* Evaluate Boolean expression and guard all pre operators *)
     let expr, ctx = 
-<<<<<<< HEAD
       S.eval_bool_ast_expr [] ctx pos ast_expr 
-      |> C.close_expr pos
-=======
-      S.eval_bool_ast_expr ctx pos ast_expr 
       |> C.close_expr ~original:ast_expr pos
->>>>>>> e1f8e9e4
     in
 
     let ctx = C.reset_guard_flag ctx in
@@ -773,27 +768,17 @@
 
   (* Property annotation *)
   | A.AnnotProperty (pos, name_opt, ast_expr) :: tl -> 
-<<<<<<< HEAD
-    
+    (* report unguarded pre *)
+    let ctx = C.set_guard_flag ctx (A.has_unguarded_pre ast_expr) in
+
     (* Evaluate Boolean expression and guard all pre operators *)
     let expr, ctx = 
       S.eval_bool_ast_expr [] ctx pos ast_expr 
-      |> C.close_expr pos
-    in
-
-=======
-    (* report unguarded pre *)
-    let ctx = C.set_guard_flag ctx (A.has_unguarded_pre ast_expr) in
-
-    (* Evaluate Boolean expression and guard all pre operators *)
-    let expr, ctx = 
-      S.eval_bool_ast_expr ctx pos ast_expr 
       |> C.close_expr ~original:ast_expr pos
     in
 
     let ctx = C.reset_guard_flag ctx in
-    
->>>>>>> e1f8e9e4
+
     let name = match name_opt with
       | Some n -> n
       | None -> Format.asprintf "@[<h>%a@]" A.pp_print_expr ast_expr
@@ -827,7 +812,6 @@
        for right-hand side *)
     let eq_lhs, indexes, ctx = eval_eq_lhs ctx pos lhs in
 
-<<<<<<< HEAD
     (* array bounds. TODO: check that the order is correct *)
     let lhs_bounds =
       List.fold_left (fun acc (i, _) ->
@@ -841,21 +825,11 @@
         ) [] (D.bindings eq_lhs)
       |> List.rev in
     
-    
-    (* Evaluate expression on right-hand side *)
-    let eq_rhs, ctx = 
-
-      (* Evaluate in extended context *)
-      S.eval_ast_expr lhs_bounds ctx ast_expr 
-
-    in
-=======
     (* report unguarded pre *)
     let ctx = C.set_guard_flag ctx (A.has_unguarded_pre ast_expr) in
     
     (* Evaluate expression on right-hand side in extended context *)
     let eq_rhs, ctx = S.eval_ast_expr ctx ast_expr in
->>>>>>> e1f8e9e4
 
     let ctx = C.reset_guard_flag ctx in
     
@@ -993,18 +967,6 @@
     in
 
     (* Pass to continuation *)
-<<<<<<< HEAD
-    f ctx pos ident type_expr' expr expr' 
-
-
-(* Introduce fresh state variable for a require expression *)
-let eval_req (accum, ctx) (pos, expr) = 
-
-  (* Evaluate expression to a Boolean expression, may change
-     context *)
-  let expr', ctx = 
-    S.eval_bool_ast_expr [] ctx pos expr |> C.close_expr pos
-=======
     f ctx pos ident type_expr' expr expr'
 
 
@@ -1028,9 +990,8 @@
   let scope = List.rev scope in
   (* Evaluate exrpession to a Boolean expression, may change context. *)
   let expr, ctx =
-    S.eval_bool_ast_expr ctx pos expr
+    S.eval_bool_ast_expr [] ctx pos expr
     |> C.close_expr pos
->>>>>>> e1f8e9e4
   in
   (* Check the expression if asked to. *)
   ( match check with
@@ -1071,18 +1032,7 @@
     )
   ) ;
   (* Define expression with a state variable *)
-<<<<<<< HEAD
-  let (state_var, _), ctx = 
-    C.mk_local_for_expr pos ctx expr' 
-  in
-
-  (* Add state variable to accumulator, continue with possibly
-     modified context *)
-  (pos, state_var) :: accum, ctx
-  
-
-=======
-  let svar, ctx = C.mk_local_for_expr ~is_ghost:true pos ctx expr in
+  let (svar, _), ctx = C.mk_local_for_expr ~is_ghost:true pos ctx expr in
   (* Add state variable to accumulator, continue with possibly modified
   context. *)
   ctx, (Contract.mk_svar pos count svar scope) :: accum, count + 1
@@ -1093,51 +1043,15 @@
 let eval_gua = eval_contract_item None
 (* Introduce fresh state variable for a require expression *)
 let eval_req = eval_contract_item (Some "require")
->>>>>>> e1f8e9e4
 (* Introduce fresh state variable for an ensure expression *)
 let eval_ens = eval_contract_item None
 
-<<<<<<< HEAD
-  (* Evaluate expression to a Boolean expression, may change
-     context *)
-  let expr', ctx = 
-    S.eval_bool_ast_expr [] ctx pos expr |> C.close_expr pos
-  in
-
-  (* Define expression with a state variable *)
-  let (state_var, _), ctx = 
-    C.mk_local_for_expr pos ctx expr' 
-  in
-
-  (* Add state variable to accumulator, continue with possibly
-     modified context *)
-  (pos, state_var) :: accum, ctx
-
-
-(* Declare and define ghost streams, requires and ensures expressions
-   and return contract *)
-let eval_node_contract ctx contract_pos contract_name reqs enss =
-
-  (* Evaluate require clauses separately. *)
-  let contract_reqs, ctx = List.fold_left eval_req ([], ctx) reqs in
-  
-  (* Evaluate ensure clauses separately. *)
-  let contract_enss, ctx = List.fold_left eval_ens ([], ctx) enss in
-
-  (* Return a contract *)
-  ({ N.contract_name;
-     N.contract_pos; 
-     N.contract_reqs; 
-     N.contract_enss },
-   ctx)
-=======
 (* 
 (* Evals requires and ensures of a mode and builds it. *)
 let eval_node_mode scope ctx (pos, id, reqs, enss) =
   let ctx, reqs, _ = reqs |> List.fold_left (eval_req scope) (ctx, [], 1) in
   let ctx, enss, _ = enss |> List.fold_left (eval_ens scope) (ctx, [], 1) in
   (Contract.mk_mode pos id reqs enss), ctx *)
->>>>>>> e1f8e9e4
 
 
 (* Fail if a contract node input is incompatible with a node input *)
@@ -1788,206 +1702,6 @@
     (* Continue with following inputs *)
     eval_func_outputs ctx tl
 
-<<<<<<< HEAD
-
-(* Form conjunction of requires expressions *)
-let eval_func_req_ens (accum, ctx) (pos, expr) =
-
-  (* Evaluate expression to a Boolean expression, may change
-     context *)
-  let expr', ctx = 
-    S.eval_bool_ast_expr
-      []
-      (C.fail_on_new_definition
-         ctx
-         pos
-         "Invalid expression in contract for function")
-      pos 
-      expr 
-    |> C.close_expr pos
-  in
-
-  if not (is_function_expr expr') then
-    C.fail_at_position
-      pos
-      "Invalid temporal expression in contract of function";
-
-  (* Add to conjunction of requirements *)
-  (E.mk_and accum expr' , ctx)
-
-
-(* Declare and define ghost streams, requires and ensures expressions
-   and return contract *)
-let eval_func_contract ctx contract_pos contract_name reqs enss =
-
-  (* Evaluate require clauses to a conjunction *)
-  let reqs', ctx =
-    List.fold_left eval_func_req_ens (E.t_true, ctx) reqs 
-  in
-
-  (* Introduce state variable for conjunction of requirements *)
-  let contract_req = function_expr_of_expr reqs' in
-  
-  (* Evaluate require clauses to a conjunction *)
-  let ens', ctx =
-    List.fold_left eval_func_req_ens (E.t_true, ctx) enss
-  in
-
-  (* Introduce state variable for conjunction of requirements *)
-  let contract_ens = function_expr_of_expr ens' in
-  
-  (* Return a contract *)
-  ({ F.contract_name;
-     F.contract_pos; 
-     F.contract_req; 
-     F.contract_ens },
-   ctx)
-
-
-(* Add mode contracts from list to context *)
-let rec eval_func_mode_contracts resolve_contract ctx = function 
-
-  (* No more mode contracts, return *)
-  | [] -> ctx
-
-  (* Take the first contract *)
-  | mode_contract :: tl -> 
-
-    (* Peek at contract to get identifier for scoping *)
-    let ident = match mode_contract with
-      | A.InlinedContract (_, ident, _, _) 
-      | A.ContractCall (_, ident) -> ident
-    in
-
-    (* New scope for local declarations *)
-    let ctx = C.push_scope ctx ident in
-
-    (* Inline if necessary *)
-    let (ctx, pos, ident, reqs, enss) = 
-      resolve_contract ctx mode_contract 
-    in
-
-    (* Evaluate *)
-    let (contract, ctx) = 
-      eval_func_contract
-        ctx
-        pos
-        (I.mk_string_ident ident)
-        reqs
-        enss 
-    in
-
-    (* Add to context *)
-    let ctx = 
-      C.add_function_mode_contract ctx pos ident contract
-    in
-
-    (* Remove scope for local declarations *)
-    let ctx = C.pop_scope ctx in
-
-    (* Continue with next contracts *)
-    eval_func_mode_contracts resolve_contract ctx tl 
-
-
-(* Add all node contracts to contexts *)
-let eval_func_contract_spec 
-    ctx
-    func_inputs
-    func_outputs
-    (ghost_consts,
-     ghost_vars,
-     global_contract,
-     mode_contracts) =
-
-  (* Add constants to context *)
-  let ctx = 
-    List.fold_left
-      (eval_const_decl ~ghost:true)
-      ctx
-      ghost_consts 
-  in
-
-  (* Add expresson for identifier for ghost stream *)
-  let f ctx pos ident _ _ expr = 
-
-    (* Check expressions for all indexes *)
-    D.iter
-      (fun _ e -> 
-         if not (is_function_expr e) then 
-           C.fail_at_position
-             pos
-             "Invalid temporal expression in contract of function")
-      expr;
-
-    (* Bind identifier to expression in context *)
-    C.add_expr_for_ident ctx ident expr
-
-  in
-
-  (* Fail on contract calls *)
-  let inlined_contract_only ctx = function 
-
-    (* Return paramters of inline contract *)
-    | A.InlinedContract (pos, ident, reqs, enss) -> 
-      (ctx, pos, ident, reqs, enss)
-      
-    (* Contract must be inlined *)
-    | A.ContractCall (pos, _) -> 
-      C.fail_at_position 
-        pos
-        "Only inline contracts supported for functions" 
-
-  in
-
-  (* Add ghost variables to context *)
-  let ctx = 
-    List.fold_left
-      (eval_ghost_var ~no_defs:true f)
-      ctx
-      ghost_vars 
-  in
-
-  (* Add global contract to context *)
-  let ctx = match global_contract with
-    
-    (* No global contract for nodex *)
-    | None -> ctx
-
-    (* Global contract for node *)
-    | Some c -> 
-      
-      (* New scope for local declarations in contract *)
-      let ctx = C.push_scope ctx "__global" in
-      
-      (* Inline if necessary *)
-      let (ctx, pos, ident, reqs, enss) = inlined_contract_only ctx c in
-      
-      (* Evaluate *)
-      let (contract, ctx) = 
-        eval_func_contract 
-          ctx
-          pos
-          (I.mk_string_ident ident)
-          reqs
-          enss 
-      in
-      
-      (* Add to context *)
-      let ctx = 
-        C.add_function_global_contract ctx pos contract
-      in
-      
-      (* Remove scope for local declarations in contract *)
-      C.pop_scope ctx
-      
-  in
-  
-  (* Continue with mode contracts *)
-  eval_func_mode_contracts inlined_contract_only ctx mode_contracts
-
-
-=======
->>>>>>> e1f8e9e4
 (* Add declarations of node to context *)
 let eval_func_decl
     ctx
