(* This file is part of the Kind 2 model checker.

   Copyright (c) 2014 by the Board of Trustees of the University of Iowa

   Licensed under the Apache License, Version 2.0 (the "License"); you
   may not use this file except in compliance with the License.  You
   may obtain a copy of the License at

   http://www.apache.org/licenses/LICENSE-2.0 

   Unless required by applicable law or agreed to in writing, software
   distributed under the License is distributed on an "AS IS" BASIS,
   WITHOUT WARRANTIES OR CONDITIONS OF ANY KIND, either express or
   implied. See the License for the specific language governing
   permissions and limitations under the License. 

*)

open Lib

(** Information for the creation of a transition system *)
type info = {
  (** The top system for the analysis run *)
  top : Scope.t ;

  (** UID for the analysis. *)
  uid : int ;

  (** Systems flagged [true] are to be represented abstractly, those flagged
      [false] are to be represented by their implementation. *)
  abstraction_map : bool Scope.Map.t ;

  (** Properties that can be assumed invariant in subsystems *)
  assumptions : (Scope.t * Term.t) list ;

  (** Result of the previous analysis of the top system if this analysis is a
      refinement. *)
  (* refinement_of : result option *)
}

(** Shrinks an abstraction map to the subsystems of a system. *)
let shrink_info_to_sys ({ abstraction_map } as info) sys =
  let abstraction_map =
    TransSys.fold_subsystems ?include_top:(Some false) (
      fun map sys ->
        let scope = TransSys.scope_of_trans_sys sys in
        Scope.Map.add scope (Scope.Map.find scope abstraction_map) map
    ) Scope.Map.empty sys
  in
  { info with abstraction_map }

(** Parameter of an analysis. *)
type param =
  (* Analysis of the contract of a system. *)
  | ContractCheck of info
  (* First analysis of a system. *)
  | First of info
  (* Refinement of a system. Store the result of the previous analysis. *)
  | Refinement of info * result


(** Result of analysing a transistion system *)
and result = {
  (** Parameters of the analysis. *)
  param : param ;

  (** Total time of the analysis. *)
  time: float ;

  (** System analyzed, contains property statuses and invariants. *)
  sys : TransSys.t ;

  (** [None] if system analyzed has not contracts,
      [Some true] if it does and they have been proved correct,
      [Some false] if it does and some are unknown / falsified. *)
  contract_valid : bool option ;

  (** [None] if system analyzed has not sub-requirements,
      [Some true] if it does and they have been proved correct,
      [Some false] if it does and some are unknown / falsified. *)
  requirements_valid : bool option ;
}


(* The info or a param. *)
let info_of_param = function
| ContractCheck info -> info
| First info -> info
| Refinement (info,_) -> info

(** Shrinks a param to a system. *)
let shrink_param_to_sys param sys = match param with
| ContractCheck info -> ContractCheck (shrink_info_to_sys info sys)
| First info -> First (shrink_info_to_sys info sys)
| Refinement (info, res) -> Refinement ( (shrink_info_to_sys info sys), res )

(* Retrieve the assumptions of a [scope] from a [param]. *)
let param_assumptions_of_scope param scope =
  let { assumptions } = info_of_param param in
  assumptions |> List.fold_left (fun a (s, t) -> 
     if Scope.equal s scope then t :: a else a
  ) []

(* Return [true] if a scope is flagged as abstract in the [abstraction_map] of
   a [param]. Default to [false] if the node is not in the map. *)
let param_scope_is_abstract param scope =
  let { abstraction_map } = info_of_param param in
  try
    (* Find node in abstraction map by name *)
    Scope.Map.find scope abstraction_map 
  (* Assume node to be concrete if not in map *)
  with Not_found -> false

(* Abstraction of a property source. *)
type prop_kind = | Contract | Subreq | Prop

(* Creates a [result] from a [param], a [t] and an analysis time. *)
let mk_result param sys time =

  let valid, invalid, unknown = TransSys.get_split_properties sys in

  let rec find c r valid = function
    | p :: tail -> (
      match p.Property.prop_source with
      | Property.Assumption _ -> find c (Some valid) valid tail
      | Property.Guarantee _
      | Property.GuaranteeOneModeActive _
      | Property.GuaranteeModeImplication _ -> find (Some valid) r valid tail
      | _ -> find c r valid tail
    )
    | [] -> c, r
  in

  let c_valid, r_valid = find None None true valid in
  let c_valid, r_valid = find c_valid r_valid false invalid in
  let contract_valid, requirements_valid =
    find c_valid r_valid false unknown
  in

  { param ; time ; sys ; contract_valid ; requirements_valid }

(** Returns true if all properties in the system in a [result] have been
    proved. *)
let result_is_all_proved { sys } =
  TransSys.get_prop_status_all_nocands sys |>
  List.for_all (function
    | _, Property.PropInvariant _ -> true
    | _ -> false
  )

(** Returns true if some properties in the system in a [result] have been
    falsified. *)
let result_is_some_falsified { sys } =
  TransSys.get_prop_status_all_nocands sys |>
  List.exists (function
      | _, Property.PropFalse _ -> true
      | _ -> false
    )



(** Map from [Scope.t] to [result list] storing the results found this far. *)
type results = (result list) Scope.Map.t

(** Creates a new [results]. *)
let mk_results () = Scope.Map.empty

(** Adds a [result] to a [results]. *)
let results_add result results =
  (* The key is the top scope of the result. *)
  let key = (info_of_param result.param).top in
  (* Building updated value for [key]. *)
  let value = result :: (
      (* Retrieving current value. *)
      try Scope.Map.find key results with Not_found -> []
    )
  in
  (* Updating map. *)
  Scope.Map.add key value results

(** Returns the list of results for a top scope.

    Raises [Not_found] if not found. *)
let results_find = Scope.Map.find

(** Returns the total number of results stored in a [results]. Used to
    generate UIDs for [param]s. *)
let results_length results =
  Scope.Map.fold (fun _ l sum ->
    (List.length l) + sum
  ) results 0

(** Returns [None] if no properties were falsified but some could not be
    proved, [Some true] if all properties were proved, and [Some false] if
    some were falsified. *)
let results_is_safe results = Scope.Map.fold (fun _ -> function
  | head :: _ -> (
    (* If system is safe, propagate previous result. *)
    if result_is_all_proved head then fun opt -> opt
    (* If it's not then result is false. *)
    else if result_is_some_falsified head then fun _ -> Some false
    (* In case of a timeout, propagate false result, none otherwise. *)
    else function | (Some false) as opt -> opt | _ -> None
  )
  | [] -> assert false
) results (Some true)

(** Cleans the results by removing nodes that don't have any property or
contract. *)
let results_clean = Scope.Map.filter (
  fun _ -> function
  | res :: _ -> TransSys.props_list_of_bound res.sys Numeral.zero <> []
  | [] -> failwith "unreachable"
)














let pp_print_param fmt param =
  let { top ; abstraction_map ; assumptions } = info_of_param param in
  let abstract, concrete =
    abstraction_map |> Scope.Map.bindings |> List.fold_left (
      fun (abs,con) (s,b) -> if b then s :: abs, con else abs, s :: con
    ) ([], [])
  in
  Format.fprintf fmt "%s @[<v>top: \"%a\"%a%a@]"
    ( match param with
      | ContractCheck _ -> "ContractCheck"
      | First _ -> "First"
      | Refinement _ -> "Refinement")
    Scope.pp_print_scope top

    (fun fmt -> function
      | [], [] ->
        Format.fprintf fmt " (no subsystems)"
      | concrete, abstract ->
        Format.fprintf fmt "@ subsystems@   @[<v>" ;
        ( match concrete with
          | [] -> ()
          | concrete ->
            Format.fprintf fmt "| concrete: @[<hov>%a@]"
              (pp_print_list Scope.pp_print_scope ",@ ") concrete ;
            if abstract = [] |> not then Format.fprintf fmt "@ " ) ;
        ( match abstract with
          | [] -> ()
          | abstract ->
            Format.fprintf fmt "| abstract: @[<hov>%a@]"
          (pp_print_list Scope.pp_print_scope ",@ ") abstract) ;
        Format.fprintf fmt "@]")
    (concrete, abstract)

    (fun fmt -> function
      | [] -> ()
      | assumptions ->
        Format.fprintf fmt "@ assumptions: @[<v>%a@]"
        (pp_print_list
          ( fun fmt (s,t) ->
            Format.fprintf fmt "%a: %a"
              Scope.pp_print_scope s
              Term.pp_print_term t )
          "@ ")
        assumptions)
    assumptions

let split_properties_nocands sys =
  let valid, invalid, unknown = TransSys.get_split_properties sys in
  let remove_cands l =
    List.filter (fun p -> Property.(p.prop_source <> Candidate)) l
    |> List.rev in
  remove_cands valid, remove_cands invalid, remove_cands unknown

let pp_print_param_of_result fmt { param ; sys } =
  let param = shrink_param_to_sys param sys in
  match param with
  | ContractCheck _ -> Format.fprintf fmt "checking mode exhaustiveness"
  | First { abstraction_map } ->
    let count =
      Scope.Map.fold (
        fun _ is_abs acc ->
          if is_abs then acc + 1 else acc
      ) abstraction_map 0
    in
    Format.fprintf
      fmt "without refinement: %d abstract system%s" count (
        if count = 1 then "" else "s"
      )
  | Refinement ( { abstraction_map }, { param = pre_param } ) ->
    let { abstraction_map = pre_abs_map } = info_of_param pre_param in
    let count =
      Scope.Map.fold (
        fun _ is_abs acc ->
          if is_abs then acc + 1 else acc
      ) abstraction_map 0
    in
    let refined =
      Scope.Map.fold (
        fun scope is_abs acc ->
          if not is_abs then try (
            if Scope.Map.find scope pre_abs_map then scope :: acc else acc
          ) with Not_found -> (
            Format.asprintf
              "could not find system %a \
              in abstraction map of previous result"
              Scope.pp_print_scope scope ;
            |> failwith
          ) else acc
      ) abstraction_map []
    in
    Format.fprintf
      fmt
      "with %d abstract system%s@ \
      but after refining %d system%s:@   \
      @[<hov>%a@]"
      count
      (if count = 1 then "" else "s")
      (List.length refined)
      (if (List.length refined) = 1 then "" else "s")
      (pp_print_list
        Scope.pp_print_scope
        ",@ "
      ) refined

let pp_print_result_quiet fmt ({ time ; sys } as res) =
  match split_properties_nocands sys with
  | valid, [], [] ->
    Format.fprintf fmt "%a:@   @[<v>\
        @{<green>safe@} in %.3fs@ \
        %a@ \
        %d propert%s\
      @]"
      Scope.pp_print_scope (TransSys.scope_of_trans_sys sys)
      time
      pp_print_param_of_result res
      (List.length valid)
      ( match valid with
        | [ _ ] -> "y"
        | _ -> "ies" )
  | valid, [], unknown ->
    Format.fprintf fmt "%a:@   @[<v>\
        @{<red>timeout@}@ \
        %a@ \
        unknown: [ @[<hov>@{<yellow>%a@}@] ]@ \
        valid:   [ @[<hov>@{<green>%a@}@] ]\
      @]"
      Scope.pp_print_scope (TransSys.scope_of_trans_sys sys)
      pp_print_param_of_result res
      (pp_print_list Property.pp_print_prop_quiet ",@ ") unknown
      (pp_print_list Property.pp_print_prop_quiet ",@ ") valid
  | valid, invalid, unknown ->
<<<<<<< HEAD
    Format.fprintf fmt "%a @[<v>\
      | unsafe@ \
      | @{<red>invalid@}: [ @[<hov>%a@] ]@ \
      | @{<yellow>unknown@}: [ @[<hov>%a@] ]@ \
      | @{<green>valid@}:   [ @[<hov>%a@] ]\
    @]"
    Scope.pp_print_scope (TransSys.scope_of_trans_sys sys)
    (pp_print_list Property.pp_print_prop_quiet ",@ ") invalid
    (pp_print_list Property.pp_print_prop_quiet ",@ ") unknown
    (pp_print_list Property.pp_print_prop_quiet ",@ ") valid
=======
    Format.fprintf fmt "%a:@   @[<v>\
        @{<red>unsafe@} in %.3fs@ \
        %a@ \
        invalid: [ @[<hov>@{<red>%a@}@] ]@ \
        unknown: [ @[<hov>@{<yellow>%a@}@] ]@ \
        valid:   [ @[<hov>@{<green>%a@}@] ]\
      @]"
      Scope.pp_print_scope (TransSys.scope_of_trans_sys sys)
      time
      pp_print_param_of_result res
      (pp_print_list Property.pp_print_prop_quiet ",@ ") invalid
      (pp_print_list Property.pp_print_prop_quiet ",@ ") unknown
      (pp_print_list Property.pp_print_prop_quiet ",@ ") valid
>>>>>>> 4c948d1c

let pp_print_result fmt {
  param ; sys ; contract_valid ; requirements_valid
} =
  let pp_print_prop_list pref = fun fmt props ->
    Format.fprintf fmt
      "%s: @[<v>%a@]@ "
      pref
      (pp_print_list Property.pp_print_prop_quiet "@ ")
      props
  in
  let pp_print_skip _ _ = () in
  let valid, invalid, unknown = split_properties_nocands sys in
  Format.fprintf fmt "@[<v>\
      config: %a@ - %s@ - %s@ \
      %a%a%a@ \
    @]"
    pp_print_param param
    ( match contract_valid with
      | None -> "no contracts"
      | Some true -> "contract is valid"
      | Some false -> "contract is not valid" )
    ( match requirements_valid with
      | None -> "no sub-assumptions"
      | Some true -> "sub-assumptions are valid"
      | Some false -> "sub-assumptions are not valid" )
    ( match valid with
      | [] -> pp_print_skip
      | _ -> (pp_print_prop_list "valid") )
    valid
    ( match invalid with
      | [] -> pp_print_skip
      | _ -> (pp_print_prop_list "invalid") )
    invalid
    ( match unknown with
      | [] -> pp_print_skip
      | _ -> (pp_print_prop_list "unknown") )
    unknown


(** Run one analysis *)
let run _ = assert false


(* 
   Local Variables:
   compile-command: "make -k -C .."
   indent-tabs-mode: nil
   End: 
*)
  
<|MERGE_RESOLUTION|>--- conflicted
+++ resolved
@@ -357,18 +357,6 @@
       (pp_print_list Property.pp_print_prop_quiet ",@ ") unknown
       (pp_print_list Property.pp_print_prop_quiet ",@ ") valid
   | valid, invalid, unknown ->
-<<<<<<< HEAD
-    Format.fprintf fmt "%a @[<v>\
-      | unsafe@ \
-      | @{<red>invalid@}: [ @[<hov>%a@] ]@ \
-      | @{<yellow>unknown@}: [ @[<hov>%a@] ]@ \
-      | @{<green>valid@}:   [ @[<hov>%a@] ]\
-    @]"
-    Scope.pp_print_scope (TransSys.scope_of_trans_sys sys)
-    (pp_print_list Property.pp_print_prop_quiet ",@ ") invalid
-    (pp_print_list Property.pp_print_prop_quiet ",@ ") unknown
-    (pp_print_list Property.pp_print_prop_quiet ",@ ") valid
-=======
     Format.fprintf fmt "%a:@   @[<v>\
         @{<red>unsafe@} in %.3fs@ \
         %a@ \
@@ -382,7 +370,6 @@
       (pp_print_list Property.pp_print_prop_quiet ",@ ") invalid
       (pp_print_list Property.pp_print_prop_quiet ",@ ") unknown
       (pp_print_list Property.pp_print_prop_quiet ",@ ") valid
->>>>>>> 4c948d1c
 
 let pp_print_result fmt {
   param ; sys ; contract_valid ; requirements_valid
