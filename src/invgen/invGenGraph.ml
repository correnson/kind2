(* This file is part of the Kind 2 model checker.

   Copyright (c) 2015 by the Board of Trustees of the University of Iowa

   Licensed under the Apache License, Version 2.0 (the "License"); you
   may not use this file except in compliance with the License.  You
   may obtain a copy of the License at

   http://www.apache.org/licenses/LICENSE-2.0 

   Unless required by applicable law or agreed to in writing, software
   distributed under the License is distributed on an "AS IS" BASIS,
   WITHOUT WARRANTIES OR CONDITIONS OF ANY KIND, either express or
   implied. See the License for the specific language governing
   permissions and limitations under the License. 

*)


open Lib


(* |===| Aliases. *)


(* LSD module. *)
module Lsd = LockStepDriver

(* Term hash table. *)
module Map = Term.TermHashtbl
(* Term set. *)
module Set = Term.TermSet

(* Values. *)
module type DomainSig = InvGenDomain.Domain



(* Term. *)
type term = Term.t
(* Maps terms to something. *)
type 'a map = 'a Map.t
(* Set of terms. *)
type set = Set.t



(* |===| Helper stuff. *)


(* Term formatter. *)
let fmt_term = Term.pp_print_term
(* Term formatter, dot version. *)
let fmt_term_dot fmt term =
  Term.string_of_term term |> Format.fprintf fmt "%s"

(* Opens a file in write mode, creating it if needed. *)
let openfile path = Unix.openfile path [
  Unix.O_TRUNC ; Unix.O_WRONLY ; Unix.O_CREAT
] 0o640

(* Formatter of a file descriptor. *)
let fmt_of_file file =
  Unix.out_channel_of_descr file |> Format.formatter_of_out_channel

(* Writes a graph in graphviz to file [<path>/<name>_<suff>.dot]. *)
let write_dot_to path name suff fmt_graph graph =
  mk_dir path ; (* Create directory if needed. *)
  let desc = (* Create descriptor for log file. *)
    Format.sprintf "%s/%s_%s.dot" path name suff |> openfile
  in
  (* Log graph in graphviz. *)
  Format.fprintf (fmt_of_file desc) "%a@.@." fmt_graph graph ;
  (* Close log file descriptor. *)
  Unix.close desc




(* |===| Preliminary functor stuff. *)


(** Signature of the modules created by the graph functor. *)
module type Graph = sig
  (** Domain with an order relation. *)
  module Domain : DomainSig

  (** A graph. *)
  type graph

  (** Creates a graph from a single equivalence class and its
  representative. *)
  val mk : term -> set -> graph

  (** Mines a system and creates the relevant graphs.
  
  First boolean is [top_only], then [two_state]. Input function is applied to
  each subsystem. It is used to create the pruning checkers. *)
  val mine : bool -> bool -> Analysis.param -> TransSys.t -> (
    TransSys.t -> unit
  ) -> (TransSys.t * graph * set * set) list

  (** Clones a graph. *)
  val clone : graph -> graph

  (** Total number of terms in the graph. *)
  val term_count : graph -> int

  (** Total number of classes in the graph. *)
  val class_count : graph -> int

  (** Returns true if all classes in the graph only have one candidate term. *)
  val is_stale : graph -> bool

  (** Drops a term from the class corresponding to a representative. *)
  val drop_class_member : graph -> term -> term -> unit

  (** Formats a graph in dot format. Only the representatives will appear. *)
  val fmt_graph_dot : Format.formatter -> graph -> unit
  (** Formats the eq classes of a graph in dot format. *)
  val fmt_graph_classes_dot : Format.formatter -> graph -> unit

  (* (** Checks that a graph makes sense. Dumps the graph and its classes in dot
  format in the current directory if the graph does not make sense. *)
  val check_graph : graph -> bool *)

  (** Minimal list of terms encoding the current state of the graph. Contains
  - equality between representatives and their class, and
  - comparison terms between representatives.

  Input function returns true for candidates we want to ignore, typically
  candidates we have already proved true.

  Used when querying the base instance of the LSD (graph stabilization).
  See also [equalities_of] and [relations_of], used for the step instance
  (induction check). *)
  val terms_of : graph -> (term -> bool) -> term list

  (** Equalities coming from the equivalence classes of a graph.

  Input function returns true for candidates we want to ignore, typically
  candidates we have already proved true.

  Generates a list of pairs [term * (term * term)]. The first term is the
  candidate invariant, while the second element stores the representative
  of the class the candidate comes from, and the term that can be dropped
  from it if the candidate is indeed invariant. *)
  val equalities_of : graph -> (term -> bool) -> (term * (term * term)) list

  (** Appends the relations from a graph to the input term list.

  Input function returns true for candidates we want to ignore, typically
  candidates we have already proved true.

  More precisely, generates implications between representatives and the
  representative and terms of each equivalence class they're a parent of.

  Generates a list of pairs [term * unit]. The useless [unit] second element
  is just there to be compatible with the signature of the lsd step query
  function. This is to accomodate with the information we need to keep around
  for the equalities of a graph (see [equalities_of]). *)
  val relations_of :
    graph -> (term * unit) list -> (term -> bool) -> (term * unit) list

  (** Queries the lsd and updates the graph. Terminates when the graph is
  stable, meaning all terms the graph represents are unfalsifiable in the
  current lsd.

  Input function returns true for candidates we want to ignore, typically
  candidates we have already proved true. *)
  val stabilize : graph -> TransSys.t -> (term -> bool) -> Lsd.base -> unit

  (** Clones the graph, and splits it in step.

  Stabilizes eq classes one by one, communicates invariants at each step.
  Then stabilizes relations, communicating by packs. *)
  val step_stabilize :
    bool -> graph -> TransSys.t -> (term -> bool) -> Lsd.step -> (
      (Term.t * Certificate.t) list -> unit
    ) -> Term.t list
end






(* |===| Functor! *)


(** Functor creating value specific graphs. *)
module Make (Dom: DomainSig) : Graph = struct

  (** Domain with an order relation. *)
  module Domain = Dom

  (** Structure storing all the graph information. *)
  type graph = {
    (** Maps representatives [t] to the set [{t_i}] of representatives such
    that, for all models seen so far and for all [t_i]s, [In.cmp t t_i]. *)
    map_up: set map ;
    (** Maps representatives [t] to the set [{t_i}] of representatives such
    that, for all models seen so far and for all [t_i]s, [In.cmp t_i t]. *)
    map_down: set map ;
    (** Maps representatives [t] to the set of terms [{t_i}] they represent.
    That is, for all models seen so far and for all [t_i]s,
    [In.value_eq t t_i]. *)
    classes: set map ;
    (** Maps representatives to the value they evaluate to in the current
    model. Cleared between each iteration ([clear] not [reset]). *)
    values: Domain.t map ;
  }

  (** Graph constructor. *)
  let mk rep candidates = {
    map_up = (
      let map = Map.create 107 in
      Map.replace map rep Set.empty ;
      map
    ) ;
    map_down = (
      let map = Map.create 107 in
      Map.replace map rep Set.empty ;
      map
    ) ;
    classes = (
      let map = Map.create 107 in
      Map.replace map rep candidates ;
      map
    ) ;
    values = Map.create 107 ;
  }

  (** Mines a system and creates the relevant graphs. *)
  let mine top_only two_state param sys do_stuff =
    Dom.mine top_only two_state param sys
    |> List.fold_left (
      fun acc (sub_sys, terms) ->
        do_stuff sub_sys ;
        let rep, terms = Dom.first_rep_of terms in
        (sub_sys, mk rep terms, Set.empty, Set.empty) :: acc
    ) []

  (** Clones a graph. *)
  let clone { map_up ; map_down ; classes ; values } = {
    map_up = Map.copy map_up ;
    map_down = Map.copy map_down ;
    classes = Map.copy classes ;
    values = Map.copy values ;
  }

  (** Total number of terms in the graph. *)
  let term_count { classes } =
    Map.fold (
      fun rep cl4ss sum ->
        (* Format.printf "%a -> @[<v>%a@]@.@."
          fmt_term rep
          (pp_print_list fmt_term "@ ")
          (Set.elements cl4ss) ; *)
        sum + 1 + (Set.cardinal cl4ss)
    ) classes 0

  (** Number of classes in the graph. *)
  let class_count { classes } = Map.length classes

  (** Returns true if all classes in the graph only have one candidate term. *)
  let is_stale t = (term_count t) = (class_count t)

  (** Forgets a member of an equivalence class. *)
  let drop_class_member { classes } rep term =
    try
      Map.find classes rep
      |> Set.remove term
      |> Map.replace classes rep
    with Not_found ->
      Event.log L_fatal
        "drop_class_member asked to drop term [%a] for inexistant rep [%a]"
        fmt_term term fmt_term rep ;
      raise Not_found

  (** Formats a graph to graphviz format. *)
  let fmt_graph_dot fmt { map_up ; map_down ; classes ; values } =
    Format.fprintf fmt
    "\
digraph mode_graph {
 graph [bgcolor=black margin=0.0] ;
 node [
   style=filled
   fillcolor=black
   fontcolor=\"#1e90ff\"
   color=\"#666666\"
 ] ;
 edge [color=\"#1e90ff\" fontcolor=\"#222222\"] ;

\
   @[<v>" ;

    map_up |> Map.iter (
      fun key ->
        let key_len = 1 + (Set.cardinal (Map.find classes key)) in
        let key_value =
          try Map.find values key |> Format.asprintf "%a" Domain.fmt
          with Not_found -> "_mada_"
        in
        Set.iter (
          fun kid ->
            let kid_len = 1 + (Set.cardinal (Map.find classes kid)) in
            let kid_value =
              try Map.find values kid |> Format.asprintf "%a" Domain.fmt
              with Not_found -> "_mada_"
            in
            Format.fprintf
              fmt "\"%a (%d, %s)\" -> \"%a (%d, %s)\" [\
                constraint=false\
              ] ;@ "
              fmt_term_dot key key_len key_value
              fmt_term_dot kid kid_len kid_value
        )
    ) ;

    map_down |> Map.iter (
      fun key ->
        let key_len = 1 + (Set.cardinal (Map.find classes key)) in
        let key_value =
          try Map.find values key |> Format.asprintf "%a" Domain.fmt
          with Not_found -> "_mada_"
        in
        Set.iter (
          fun kid ->
            let kid_len = 1 + (Set.cardinal (Map.find classes kid)) in
            let kid_value =
              try Map.find values kid |> Format.asprintf "%a" Domain.fmt
              with Not_found -> "_mada_"
            in
            Format.fprintf
              fmt "\"%a (%d, %s)\" -> \"%a (%d, %s)\" [\
                color=\"red\"\
              ] ;@ "
              fmt_term_dot key key_len key_value
              fmt_term_dot kid kid_len kid_value
        )
    ) ;

    Format.fprintf fmt "@]@.}@."


  (** Logs the equivalence classes of a graph to graphviz. *)
  let fmt_graph_classes_dot fmt { classes ; values } =
    Format.fprintf fmt
      "\
digraph mode_graph {
  graph [bgcolor=black margin=0.0] ;
  node [
    style=filled
    fillcolor=black
    fontcolor=\"#1e90ff\"
    color=\"#666666\"
  ] ;
  edge [color=\"#1e90ff\" fontcolor=\"#222222\"] ;

\
    @[<v>" ;

    classes |> Map.iter (
      fun rep set ->
        let rep_value =
          try Map.find values rep |> Format.asprintf "%a" Domain.fmt
          with Not_found -> "_mada_"
        in
        Format.fprintf fmt "\"%a (%s)\" ->\"%a\" ;@ "
          fmt_term_dot rep rep_value
          (pp_print_list
            (fun fmt term -> Format.fprintf fmt "@[<h>%a@]" fmt_term_dot term)
            "\n")
          (Set.elements set)
    ) ;

    Format.fprintf fmt "@]@.}@."

  (* Checks that a graph makes sense. *)
  let check_graph ( { map_up ; map_down ; classes } as graph ) =
    (* Format.printf "Checking graph...@.@." ; *)
    Map.fold (
      fun rep reps ok ->

        let is_ok = ref true in

        if ( (* Fail if [rep] has no kids and is not [true] or [false]. *)
          Set.is_empty reps && rep <> Term.t_false && rep <> Term.t_true
        ) then (
          Event.log L_fatal
            "Inconsistent graph:@   \
            @[<v>representative [%a] has no kids@]"
            Term.pp_print_term rep ;
          is_ok := false
        ) ;

        ( try let _ = Map.find classes rep in ()
          with Not_found -> (
            Event.log L_fatal
              "Inconsistent graph:@   \
              @[<v>representative [%a] has no equivalence class@]"
              Term.pp_print_term rep ;
            is_ok := false
          )
        ) ;

        reps |> Set.iter (
          fun kid ->
            try (
              let kid_parents = Map.find map_down kid in
              if Set.mem rep kid_parents |> not then (
                (* Fail if [rep] is not a parent of [kid]. *)
                Event.log L_fatal
                  "Inconsistent graph:@   \
                  @[<v>representative [%a] is a kid of [%a]@ \
                  but [%a] is not a parent of [%a]@]"
                  Term.pp_print_term kid Term.pp_print_term rep
                  Term.pp_print_term rep Term.pp_print_term kid ;
                is_ok := false
              )
            ) with Not_found -> (
              (* Fail if [kid] does not appear in [map_down]. *)
              Event.log L_fatal
                "Inconsistent graph:@   \
                @[<v>representative [%a] does not appear in [map_down]@]"
                Term.pp_print_term kid ;
              is_ok := false
            )
        ) ;

        ok && ! is_ok
    ) map_up true
    |> function
    | true -> true
    | false -> (
      Format.printf
        "Stopping invariant generation due to graph inconsistencies@.@." ;
      let dump_path = "./" in
      Event.log L_fatal
        "Dumping current graph as graphviz in current directory" ;
      write_dot_to
        dump_path "inconsistent" "graph" fmt_graph_dot graph ;
      Event.log L_fatal
        "Dumping current classes as graphviz in current directory" ;
      write_dot_to
        dump_path "inconsistent" "classes" fmt_graph_classes_dot graph ;
      false
    )


  (** Clears the [values] field of the graph ([clear] not [reset]). *)
  let clear { values } = Map.clear values

  (** Minimal list of terms encoding the current state of the graph. Contains
  - equality between representatives and their class, and
  - comparison terms between representatives.

  Used when querying the base instance of the LSD (graph stabilization).
  See also [all_terms_of], used for the step instance (induction check). *)
  let terms_of { map_up ; classes } known =
    let cond_cons cand l = if known cand then l else cand :: l in
    let eqs =
      Map.fold (
        fun rep set acc ->
          if Set.is_empty set then acc else
            cond_cons (rep :: Set.elements set |> Term.mk_eq) acc
      ) classes []
    in
    Map.fold (
      fun rep above acc ->
        if Domain.is_bot rep then acc else
          above |> Set.elements |> List.fold_left (
            fun acc rep' ->
              try cond_cons (Domain.mk_cmp rep rep') acc
              with InvGenDomain.TrivialRelation -> acc
          ) acc
    ) map_up eqs

  (** Maximal list of terms encoding the current state of the graph. Contains
  - equality between representatives and their class, and
  - comparison terms between all members of the classes.

  Ignores all terms for which [known] is [true].

  Used when querying the step instance of the LSD (induction check). The idea
  is that while the comparison terms between representatives may not be
  inductive, some comparison terms between member of their respective class
  may be.

  See also [terms_of], used for the base instance (graph stabilization).
  This version produces a much larger number of terms. *)
  let all_terms_of {map_up ; classes} known =
    let cond_cons cand l = if known cand then l else cand :: l in
    (* let eqs =
      Map.fold (
        fun rep set acc ->
          if Set.is_empty set then acc else
            cond_cons (rep :: Set.elements set |> Term.mk_eq) acc
      ) classes []
    in *)
    Map.fold (
      fun rep above acc ->
        Set.fold (
          fun rep' acc ->
            ( 
              ( try cond_cons (Domain.mk_cmp rep rep') acc
                with InvGenDomain.TrivialRelation -> acc ),
              true
            )
            |> Set.fold (
              fun rep_eq' (acc, fst) ->
                ( try cond_cons (Domain.mk_cmp rep rep_eq') acc
                  with InvGenDomain.TrivialRelation -> acc )
                |> Set.fold (
                  fun rep_eq acc ->
                    let acc =
                      if fst then (
                        ( try cond_cons (Domain.mk_cmp rep_eq rep') acc
                          with InvGenDomain.TrivialRelation -> acc )
                        |> cond_cons (Domain.mk_eq rep rep_eq)
                      ) else acc
                    in
                    try cond_cons (Domain.mk_cmp rep_eq rep_eq') acc
                    with InvGenDomain.TrivialRelation -> acc
                ) (Map.find classes rep),
                false
            ) (Map.find classes rep')
            |> fst
        ) above acc
    ) map_up []


  (** Equalities coming from the equivalence classes of a graph. *)
  let equalities_of { classes } known =
    let cond_cons l cand info =
      if known cand then l else (cand, info) :: l
    in
   
    let rec loop rep pref suff = function
      | term :: tail ->
        let pref =
          cond_cons pref (Domain.mk_eq rep term) (rep, term)
        in
        let suff =
          List.fold_left (
            fun suff term' ->
              cond_cons suff (Domain.mk_eq term term') (rep, term')
          ) suff tail
        in
        loop rep pref suff tail
      | [] -> List.rev_append pref suff
    in

    Map.fold (
      fun rep terms acc ->
        if Set.cardinal terms < 10 then
          Set.elements terms |> loop rep [] acc
        else
          Set.fold (
            fun term acc ->
              cond_cons acc (Domain.mk_eq rep term) (rep, term)
          ) terms acc
    ) classes []


  (** Relations between representatives coming from a graph. *)
  let relations_of { map_up ; classes } acc known =
    let cond_cons l cand =
      if known cand then l else (cand, ()) :: l
    in

    (* For each [rep -> term] in [map_up]. *)
    Map.fold (
      fun rep reps acc ->
        if Domain.is_bot rep then acc else
          Set.fold (
            fun rep' acc ->
              if Domain.is_top rep' then acc else (
                let acc =
                  try Domain.mk_cmp rep rep' |> cond_cons acc
                  with InvGenDomain.TrivialRelation -> acc
                in
                let cl4ss = Map.find classes rep' in
                Set.fold (
                  fun term acc ->
                    try Domain.mk_cmp rep term |> cond_cons acc
                    with InvGenDomain.TrivialRelation -> acc
                ) cl4ss acc
              )
          ) reps acc
    ) map_up acc

  (* Formats a chain. *)
  let fmt_chain fmt =
    Format.fprintf fmt "[%a]" (
      pp_print_list
      (fun fmt (rep, value) ->
        Format.fprintf fmt "<%a, %a>" fmt_term rep Domain.fmt value)
      ", "
    )

  (** Applies a function [f] to the value [key] is bound to in [map].

  Optional parameter [not_found] is used if [key] is not bound in [map]:
  - if it's [None], [apply] fails
  - if it's [Some default], then a binding between [key] and [f default] will
   be created
  *)
  let apply ?(not_found=None) f key map =
    try
      Map.find map key |> f |> Map.replace map key
    with Not_found -> (
      match not_found with
      | None ->
        Format.asprintf "could not find %a in map" fmt_term key
        |> failwith
      | Some default -> f default |> Map.replace map key
    )

  (** Transitive closure of the parent relation. *)
  let parent_trc map_down =
    let rec loop to_do set rep =
      let kids = Map.find map_down rep in
      let set, to_do =
        Set.fold (
          fun kid (set, to_do) ->
            if Set.mem kid set then set, to_do
            else Set.add kid set, Set.add kid to_do
        ) kids (Set.add rep set, to_do)
      in
      try (
        let rep = Set.choose to_do in
        loop (Set.remove rep to_do) set rep
      ) with Not_found -> set
    in
    loop Set.empty

  (** Adds an edge to the graph. Updates [map_up] and [map_down]. *)
  let add_up { map_up ; map_down } rep kid =
    apply ~not_found:(Some Set.empty) (Set.add kid) rep map_up ;
    apply ~not_found:(Some Set.empty) (Set.add rep) kid map_down


  (** Splits the class of a representative based on a model. Returns the
  resulting chain sorted in DECREASING order on the values of the reps. *)
  let split sys new_reps { classes ; values ; map_up ; map_down } model rep =
    (* Format.printf "  splitting %a@." fmt_term rep ; *)

    (* Value of the representative. *)
    let rep_val = Domain.eval sys model rep in

    (* Class of the representative. Terms evaluating to a different value will
    be removed from this set. *)
    let rep_cl4ss = ref (Map.find classes rep) in

    (* Insertion in a list of triples composed of
    - a representative
    - its value in the model
    - its class (set of terms
    The list is ordered by decreasing values.

    Used to evaluate all the terms in [rep_cl4ss] and create the new classes.

    If a representative for the value we're inserting does not exist, then
    a new triple [term, value, Set.empty] is created at the right place in the
    sorted list. Otherwise, if the value is different from [rep_val], it is
    inserted in the set of the representative with that value.
    In both these cases, the term is removed from [rep_cl4ss].
    If the value is equal to [rep_val], nothing happens.

    The idea is that if all terms evaluate to the representative's value, no
    operation is performed. Once all terms in [rep_cl4ss] have been evaluated
    and "inserted", then the representative is inserted with the remaining
    terms form [rep_cl4ss].

    This function DOES NOT modify [map_up] and [map_down]. *)
    let rec insert ?(is_rep=false) pref sorted term value =
      if is_rep || (Domain.eq value rep_val |> not) then (
        let default = if is_rep then !rep_cl4ss else Set.empty in
        if not is_rep then rep_cl4ss := Set.remove term !rep_cl4ss ;

        match sorted with

        | [] ->
          (* No more elements, inserting. *)
          (term, value, default) :: pref |> List.rev

        | (rep, value', set) :: tail when Domain.eq value value' ->
          (* Inserting. *)
          (rep, value', Set.add term set) :: tail |> List.rev_append pref

        | ( ((_, value', _) :: _) as tail) when Domain.cmp value' value ->
          (* Found a value lower than [value], inserting. *)
          (term, value, default) :: tail |> List.rev_append pref

        | head :: tail ->
          (* [head] is greater than [value], looping. *)
          insert ~is_rep:is_rep (head :: pref) tail term value

      ) else sorted
    in

    (* Creating new classes if necessary. *)
    let sorted =
      Set.fold (
        fun term sorted -> insert [] sorted term (Domain.eval sys model term)
      ) !rep_cl4ss []
    in

    match sorted with

    (* No new class was created, all terms evaluate to the value of the 
    representative. *)
    | [] ->
      (* Update values, no need to update classes. *)
      Map.replace values rep rep_val ;
      (* All terms in the class yield the same value. *)
      [ (rep, rep_val) ], new_reps

    (* New classes were created. *)
    | _ ->
      (* Representative's class was split, inserting [rep] and its updated
      class. *)
      let new_reps = ref new_reps in
      let chain =
        insert ~is_rep:true [] sorted rep rep_val
        |> List.map (
          fun (rep, value, set) ->
            (* TODO: add [is_bot] and [is_top] to input modules and use that
            instead. *)
            let rep, set =
              if Set.mem Term.t_true set
              then Term.t_true, set |> Set.add rep |> Set.remove Term.t_true
              else rep, set
            in
            new_reps := ! new_reps |> Set.add rep ;
            (* Update class map. *)
            Map.replace classes rep set ;
            (* Update values. *)
            Map.replace values rep value ;
            (* Insert with empty kids and parents if not already there. *)
            apply ~not_found:(Some Set.empty) identity rep map_up ;
            apply ~not_found:(Some Set.empty) identity rep map_down ;

            (rep, value)
        )
      in

      chain, ! new_reps


  (** Inserts a chain obtained by splitting [rep] in a graph.

  ASSUMES the chain is in DECREASING order.

  Remember that a node can be split iff all its parents have been split. *)
  let insert ({ map_up ; map_down ; values } as graph) rep chain =

    (* Nodes above [rep]. *)
    let above = Map.find map_up rep in
    (* Nodes below [rep]. *)
    let below = Map.find map_down rep in

    (* Greatest value in the chain. *)
    let greatest_rep, greatest_val = List.hd chain in

    (* Break all links from [rep], except if rep is the top of the chain. These
    links will be used to update the kids of [rep] in the future. Remember that
    a node can be split iff all its parents have been split. Hence all the kids
    of the current representative have not been split yet. *)
    if Term.equal rep greatest_rep |> not then (
      (* Format.printf "    breaking all links from %a@." fmt_term rep ; *)
      map_up |> apply (
        fun set ->
          (* Break downlinks. *)
          set |> Set.iter (
            fun rep' ->
              (* Format.printf
                "      breaking %a -> %a@." fmt_term rep fmt_term rep' ; *)
              map_down |> apply (Set.remove rep) rep'
          ) ;
          (* Break uplinks. *)
          Set.empty
      ) rep ;
      (* Format.printf "    linking greatest to above@." ; *)
      above |> Set.iter (
        fun above ->
          map_up |> apply (Set.add above) greatest_rep ;
          map_down |> apply (Set.add greatest_rep) above
      )
    ) ;

    (* Break all links from [rep]. *)
    map_down |> apply (
      fun set ->
        (* Break uplinks. *)
        set |> Set.iter (
          fun rep' ->
            (* Format.printf
              "      breaking %a -> %a@." fmt_term rep' fmt_term rep ; *)
            map_up |> apply (Set.remove rep) rep'
        ) ;
        (* Break uplinks. *)
        Set.empty
    ) rep ;

    (* Format.printf "    creating chain links@." ; *)
   
    (* Create links between the elements of the chain.

    Has to be done after we disconnect [rep], otherwise these links would also
    be disconnected. *)
    let rec link_chain last = function
      | (next, _) :: tail ->
        (* Format.printf
          "      creating %a -> %a@." fmt_term next fmt_term last ; *)
        add_up graph next last ;
        link_chain next tail
      | [] -> ()
    in
    ( match chain with
      | (head, _) :: tail -> link_chain head tail
      (* This case IS unreachable, because of the [List.hd chain] above that
      would crash if [chain] was empty. *)
      | [] -> failwith "unreachable"
    ) ;

    (* Returns the longest subchain above [value'], in INCREASING order.
    Assumes the chain is in DECREASING order. *)
    let rec longest_above pref value' = function
      | (rep, value) :: tail when Domain.cmp value' value ->
        (* [value'] lower than the head, looping. *)
        longest_above (rep :: pref) value' tail
      | rest ->
        (* [value'] greaten than the head, done. *)
        pref, rest
    in

    (* Inserts a chain.
    - [known]: nodes below [rep] we have already seen
    - [continuation]: list of (sub)chain / parent left to handle
    - [chain]: (sub)chain we're currently inserting
    - [node]: the node we're trying to link to the chain *)
    let rec insert known continuation chain node =
      let value = Map.find values node in

      (* Longest chain above current node. *)
      let chain_above, rest = longest_above [] value chain in
(* 
      Format.printf "    %d above, %d below@."
        (List.length chain_above) (List.length rest) ; *)

      (* Creating links. *)
      ( match chain_above with
        | [] ->
          (* [value] is greater than the greatest value in the (sub)chain. *)

          (* Linking [node] with [above] if [node] is in [below]. (This means
          [node] is a direct parent of [rep] that's greater than any element of
          the chain.) *)
          if Set.mem node below then (
            (* Format.printf "    linking node to above@." ; *)
            map_up |> apply (Set.union above) node ;
            above |> Set.iter (
              fun above -> map_down |> apply (Set.add node) above
            )
          )
        | lowest :: _ ->
          (* [lowest] is the LOWEST element of the chain above [node]. We thus
          link [node] to [lowest]. *)

          add_up graph node lowest ;

          (* I had this thing at some point, but it should not be needed.
          Keeping it just in case. *)

          (* (* Also linking with [above] is [node] is in [below]. *)
          if Set.mem node below then (
            (* Format.printf "    linking greatest to above@." ; *)
            map_up |> apply (Set.union above) greatest_rep ;
            above |> Set.iter (
              fun above -> map_down |> apply (Set.add greatest_rep) above
            )
          ) *)
      ) ;

      (* Anything left to insert below? *)
      match rest with
      | [] ->
        (* Chain completely inserted, add everything below [node] to
        [known]. *)
        let known = parent_trc map_down known node in
        (* Continuing. *)
        continue known continuation
      | _ ->
        (* Not done inserting the chain. *)
        (rest, Map.find map_down node |> Set.elements) :: continuation
        |> continue known

    (* Continuation for chain insertion. *)
    and continue known = function
      | ( chain, [node]) :: continuation ->
        if Set.mem node known then (
          continue known continuation
        ) else (
          insert (Set.add node known) continuation chain node
        )
      | ( chain, node :: rest) :: continuation ->
        let continuation = (chain, rest) :: continuation in
        if Set.mem node known then continue known continuation
        else insert (Set.add node known) continuation chain node
      | (_, []) :: continuation -> continue known continuation
      | [] -> ()
    in

    match Set.elements below with

    (* Nothing below the node that was split. Linking everything above to
    greatest. Future splits will insert things in the right place. *)
    | [] ->
      map_up |> apply (Set.union above) greatest_rep ;
      above |> Set.iter (
        fun above -> map_down |> apply (Set.add greatest_rep) above
      )

    (* Need to insert the chain. *)
    | node :: rest ->
      insert Set.empty [ (chain), rest ] chain node

  (* Finds a node that's not been split, but with all its parents split. *)
  let next_of_continuation { map_down ; values } continuation =
    if Set.is_empty continuation then None else (
      try (
        let next, continuation =
          Set.partition (
            fun rep ->
              try
                Map.find map_down rep
                |> Set.for_all (
                  fun rep -> Map.mem values rep
                )
              with Not_found ->
                Format.asprintf
                  "could not find rep %a in map down" fmt_term rep
                |> failwith
          ) continuation
        in
        Some (next, continuation)
      ) with Not_found ->
        failwith "could not find legal next rep in continuation"
    )

  (* Splits a graph based on the current model.

  Returns the representatives created and modified. *)
  let split_of_model sys new_reps model ({ map_down ; map_up } as graph) =
    let rec loop new_reps continuation next =
      (* Format.printf "@.starting update %d / %d@.@." out_cnt in_cnt ; *)
      (* Format.printf "  nxt is %a@.@." fmt_term nxt ; *)
      let new_reps, continuation =
        Set.fold (
          fun rep (new_reps, continuation) ->
            (* Add nodes above current rep to [continuation].
            These nodes CANNOT be in [nxt] because they had an outdated parent:
            the current rep. *)
            let continuation =
              Map.find map_up rep |> Set.union continuation
            in
            (* Split and insert chain. *)
            let new_reps =
              let chain, new_reps = split sys new_reps graph model rep in
              insert graph rep chain ;
              new_reps
            in
            (* Moving on. *)
            new_reps, continuation
        ) next (new_reps, continuation)
      in
      (* write_dot_to
        "graphs/" "graph" (Format.sprintf "%d_%d" out_cnt in_cnt)
        fmt_graph_dot graph ; *)
      match next_of_continuation graph continuation with
      | None -> new_reps
      | Some (next, continuation) ->
        loop new_reps continuation next
    in

    (* Retrieve all nodes that have no parents. *)
    Map.fold (
      fun rep parents acc ->
        if Set.is_empty parents then Set.add rep acc else acc
    ) map_down Set.empty
    (* And start with that. *)
    |> loop new_reps Set.empty

  (** Stabilizes the equivalence classes.
  Stabilizes classes one by one to send relatively few candidates to lsd. *)
  let stabilize_classes sys known stable_action query ({ classes } as graph) =

    let rec loop count reps_to_update =

      try (

        (* Checking if we should terminate before doing anything. *)
        Event.check_termination () ;

        (* Will raise `Not_found` if no more reps to update (terminal case). *)
        let rep = Set.choose reps_to_update in
        let reps_to_update = Set.remove rep reps_to_update in

        try (

          (* Retrieve class. *)
          let cl4ss = Map.find classes rep in
          (* Building equalities. *)
          let eqs, _ =
            Set.fold (
              fun rep (acc, last) ->
                (Domain.mk_eq last rep) :: acc, rep
            ) cl4ss ([], rep)
          in
          match
            (* Is this set of equalities falsifiable?. *)
            query eqs
          with
          | None ->
            stable_action rep cl4ss ;
            (* Stable, moving on. *)
            loop (count + 1) reps_to_update
          | Some model ->
            (* Format.printf "  sat@.@." ; *)
            (* Checking if we should terminate before doing anything. *)
            Event.check_termination () ;
            (* Clear (NOT RESET) the value map for update. *)
            clear graph ;
            (* Stabilize graph. *)
            let reps_to_update =
              split_of_model sys reps_to_update model graph
            in
            (* Loop after adding new representatives (includes old one). *)
            loop (count + 1) reps_to_update
        ) with Not_found ->
          Format.asprintf "could not find rep %a in class map" fmt_term rep
          |> failwith

      ) with Not_found -> ()
        (* Event.log L_info
          "update classes done in %d iterations" count *)
    in

    (* Retrieve all representatives. *)
    Map.fold ( fun rep _ set -> Set.add rep set ) classes Set.empty
    |> loop 0

  (** Stabilizes the relations. *)
  let rec stabilize_rels sys known query count (
    { map_up ; classes } as graph
  ) =
    (* Checking if we should terminate before doing anything. *)
    Event.check_termination () ;

    (* Building relations. *)
    let rels =
      Map.fold (
        fun rep reps acc ->
          Set.fold (
            fun rep' acc ->
              try (Domain.mk_cmp rep rep') :: acc
              with InvGenDomain.TrivialRelation -> acc
          ) reps acc
      ) map_up []
    in

    match
      (* Are these relations falsifiable?. *)
      query rels
    with
    | None ->
      (* Format.printf "stabilize_rels done after %d iterations@.@." count ; *)
      (* Stable, done. *)
      ()
    | Some model ->
      (* Format.printf "  sat@.@." ; *)
      (* Checking if we should terminate before doing anything. *)
      Event.check_termination () ;
      (* Clear (NOT RESET) the value map for update. *)
      clear graph ;
      (* Stabilize graph. *)
      let reps_to_update =
        split_of_model sys Set.empty model graph
      in
      (
        if Set.is_empty reps_to_update |> not then
          Event.log L_warn
            "[graph splitting] @[<v>\
              Some classes were split during relation stabilization.@ \
              This should not be possible.\
            "
      ) ;
      (* Loop after adding new representatives (includes old one). *)
      stabilize_rels sys known query (count + 1) graph

  (* (** Queries the lsd and updates the graph. Iterates until the graph is
  stable. That is, when the lsd returns unsat. *)
  let rec stabilize_loop
   sys known lsd ({ map_up ; map_down } as graph)
  = match terms_of graph known |> Lsd.query_base lsd with

  | None ->
    (* Format.printf "%s   unsat@.@." pref ; *)
    ()

  | Some model ->
    (* Format.printf "%s   sat@.@." pref ; *)
    (* Checking if we should terminate before doing anything. *)
    Event.check_termination () ;

    (* Event.log L_info "%s stabilization: check" pref ; *)

    (* Format.printf "@.sat, updating graph: %d@." out_cnt ; *)

    (* Clear (NOT RESET) the value map for update. *)
    clear graph ;
   
    (* Stabilize graph. *)
    split_of_model sys Set.empty model graph |> ignore ;

    (* Checking if we should terminate before looping. *)
    Event.check_termination () ;

    (* Check if new graph is stable. *)
    stabilize_loop sys known lsd graph *)

  (** Queries the lsd and updates the graph. Iterates until the graph is
  stable. That is, when the lsd returns unsat. *)
  let stabilize graph sys known lsd =
    (* update_loop sys known lsd graph *)
    stabilize_classes sys known (fun _ _ -> ()) (Lsd.query_base lsd) graph ;
    (* Format.printf "done stabilizing classes@.@." ; *)
    stabilize_rels sys known (Lsd.query_base lsd) 0 graph

  (** Clones the graph, and splits it in step.

  Stabilizes eq classes one by one, communicates invariants at each step.
  Then stabilizes relations, communicating by packs. *)
  let step_stabilize two_state graph sys known lsd comm =
    let graph = clone graph in
    let query_fun = Lsd.nu_query_step two_state lsd in
    let k = Lsd.step_cert lsd in

    stabilize_classes sys known (
      (* Action to perform on stable eq classes. *)
      fun rep cl4ss ->
        Set.fold (
          fun term acc ->
            let inv = Domain.mk_eq rep term in
            (inv, (k, inv)) :: acc
        ) cl4ss []
        |> comm
    ) query_fun graph ;

    (* For relations we stabilize the graph first. *)
    stabilize_rels sys known query_fun 0 graph ;
    
    (* All the implications left are invariants. *)
    let invs =
      Map.fold (
        fun rep reps acc ->
          Set.fold (
            fun rep' acc ->
              try (
                let inv = Domain.mk_cmp rep rep' in
                (inv, (k, inv)) :: acc
              ) with InvGenDomain.TrivialRelation -> acc
          ) reps acc
      ) graph.map_up []
    in

    comm invs ;

    invs |> List.map fst

end



(** Functor for equivalence classes only. *)
module MakeEq (Dom: DomainSig) : Graph = struct

  (** Domain with an order relation. *)
  module Domain = Dom

  (** Structure storing the equivalence classes. *)
  type graph = set map

  (** Creates a graph from a single equivalence class and its
  representative. *)
  let mk term set =
    let map = Map.create 107 in
    Map.replace map term set ;
    map
  

  let mine top_only two_state param sys do_stuff =
    Dom.mine top_only two_state param sys
    |> List.fold_left (
      fun acc (sub_sys, terms) ->
        do_stuff sub_sys ;
        let rep, terms = Dom.first_rep_of terms in
        (sub_sys, mk rep terms, Set.empty, Set.empty) :: acc
    ) []

  (** Clones a graph. *)
  let clone = Map.copy

  (** Total number of terms in the graph. *)
  let term_count graph = Map.fold (
    fun _ cl4ss sum -> sum + (Map.length graph) + 1
  ) graph 0

  (** Total number of classes in the graph. *)
  let class_count = Map.length

  (** Returns true if all classes in the graph only have one candidate term. *)
  let is_stale graph = (term_count graph) = (class_count graph)

  (** Drops a term from the class corresponding to a representative. *)
  let drop_class_member graph rep term =
    try
      Map.find graph rep
      |> Set.remove term
      |> Map.replace graph rep
    with Not_found ->
      Event.log L_fatal
        "Asked to remove term %a from class of %a, but no such class found"
        fmt_term term fmt_term rep

  (** Formats a graph in dot format. Only the representatives will appear. *)
  let fmt_graph_dot _ _ =
    Event.log L_fatal "Equality-graph formatting is unimplemented"
  (** Formats the eq classes of a graph in dot format. *)
  let fmt_graph_classes_dot fmt classes =
    Format.fprintf fmt
      "\
digraph mode_graph {
  graph [bgcolor=black margin=0.0] ;
  node [
    style=filled
    fillcolor=black
    fontcolor=\"#1e90ff\"
    color=\"#666666\"
  ] ;
  edge [color=\"#1e90ff\" fontcolor=\"#222222\"] ;


    @[<v>" ;

    classes |> Map.iter (
      fun rep set ->
        Format.fprintf fmt "\"%a\" ->\"%a\" ;@ "
          fmt_term rep
          (pp_print_list
            (fun fmt term -> Format.fprintf fmt "@[<h>%a@]" fmt_term term)
            "@ ")
          (Set.elements set)
    ) ;

    Format.fprintf fmt "@]@.}@."

<<<<<<< HEAD
=======
  (* Checks that a graph makes sense. *)
  let check_graph _ = true

>>>>>>> 94f099bb
  let terms_of graph known =
    let cond_cons l cand =
      if known cand then l else cand :: l
    in
    Map.fold (
      fun rep ->
        Set.fold (
          fun term acc ->
            Domain.mk_eq rep term
            |> cond_cons acc
        )
    ) graph []

  (** Equalities coming from the equivalence classes of a graph.

  Input function returns true for candidates we want to ignore, typically
  candidates we have already proved true.

  Generates a list of pairs [term * (term * term)]. The first term is the
  candidate invariant, while the second element stores the representative
  of the class the candidate comes from, and the term that can be dropped
  from it if the candidate is indeed invariant. *)
  let equalities_of graph known =
    let cond_cons l cand info =
      if known cand then l else (cand, info) :: l
    in
   
    let rec loop rep pref suff = function
      | term :: tail ->
        let pref =
          cond_cons pref (Domain.mk_eq rep term) (rep, term)
        in
        let suff =
          List.fold_left (
            fun suff term' ->
              cond_cons suff (Domain.mk_eq term term') (rep, term')
          ) suff tail
        in
        loop rep pref suff tail
      | [] -> List.rev_append pref suff
    in

    Map.fold (
      fun rep terms acc ->
        if Set.cardinal terms < 10 then
          Set.elements terms |> loop rep [] acc
        else
          Set.fold (
            fun term acc ->
              cond_cons acc (Domain.mk_eq rep term) (rep, term)
          ) terms acc
    ) graph []

  let relations_of _ l _ = l

  (** Queries the lsd and updates the graph. Terminates when the graph is
  stable, meaning all terms the graph represents are unfalsifiable in the
  current lsd.

  Input function returns true for candidates we want to ignore, typically
  candidates we have already proved true. *)
  let stabilize graph sys known base =
    let has_cex = Lsd.query_base base in

    (** Splits a class and inserts it in the graph. Replaces the binding of
    [rep] in the graph if any. *)
    let split graph rep set eval =
      let val_map = ref [] in

      let add rep term =
        Map.replace graph rep (
          try Map.find graph rep |> Set.add term
          with Not_found -> Set.add term Set.empty
        ) 
      in

      (* Evaluate representative. *)
      val_map := ((eval rep), rep) :: ! val_map ;
      Map.replace graph rep Set.empty ;

      Set.iter (
        fun term ->
          let value = eval term in
          try (
            let _, rep =
              ! val_map |> List.find (
                fun (v, rep) -> Domain.eq v value
              )
            in
            add rep term
          ) with Not_found -> (
            val_map := (value, term) :: ! val_map ;
            Map.replace graph term Set.empty
          )
      ) set
    in

    (** Stabilizes a graph for a model. *)
    let model_stabilize graph eval =
      (* Don't modify the map when folding over it, that's undefined
      behavior. *)
      Map.fold (
        fun rep set acc -> (rep, set) :: acc
      ) graph []
      (* Extract info and modify afterwards. *)
      |> List.iter (
        fun (rep, set) -> split graph rep set eval
      )
    in

    (** Loops as long as the graph is unstable in base. *)
    let rec loop () =
      match
        terms_of graph known |> has_cex
      with
      | None -> ()
      | Some model ->
        let eval = Domain.eval sys model in
        model_stabilize graph eval ;
        loop ()
    in

    loop ()



  (** Clones the graph, and splits it in step.

  Stabilizes eq classes one by one, communicates invariants at each step.
  Then stabilizes relations, communicating by packs. *)
  let step_stabilize _ _ _ _ _ _ =
    failwith "Step stabilization for equality-graph is unimplemented"


end


(* |===| Actual graph modules. *)

(** Graph of booleans with implication. *)
module Bool = Make( InvGenDomain.Bool )

(** Graph of integers with less than or equal. *)
module Int = Make( InvGenDomain.Int )

(** Graph of reals with less than or equal. *)
module Real = Make( InvGenDomain.Real )

(** Graph modules for equivalence only. *)
module EqOnly = struct

  (** Graph of booleans. *)
  module Bool = MakeEq( InvGenDomain.Bool )

  (** Graph of integers. *)
  module Int = MakeEq( InvGenDomain.Int )

  (** Graph of reals. *)
  module Real = MakeEq( InvGenDomain.Real )

end

(* 
   Local Variables:
   compile-command: "make -C .. -k"
   tuareg-interactive-program: "./kind2.top -I ./_build -I ./_build/SExpr"
   indent-tabs-mode: nil
   End: 
*)<|MERGE_RESOLUTION|>--- conflicted
+++ resolved
@@ -120,9 +120,9 @@
   (** Formats the eq classes of a graph in dot format. *)
   val fmt_graph_classes_dot : Format.formatter -> graph -> unit
 
-  (* (** Checks that a graph makes sense. Dumps the graph and its classes in dot
+  (** Checks that a graph makes sense. Dumps the graph and its classes in dot
   format in the current directory if the graph does not make sense. *)
-  val check_graph : graph -> bool *)
+  val check_graph : graph -> bool
 
   (** Minimal list of terms encoding the current state of the graph. Contains
   - equality between representatives and their class, and
@@ -1268,12 +1268,9 @@
 
     Format.fprintf fmt "@]@.}@."
 
-<<<<<<< HEAD
-=======
   (* Checks that a graph makes sense. *)
   let check_graph _ = true
 
->>>>>>> 94f099bb
   let terms_of graph known =
     let cond_cons l cand =
       if known cand then l else cand :: l
