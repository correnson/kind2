--- conflicted
+++ resolved
@@ -1240,7 +1240,6 @@
         | Some node ->
 
           (* Guard unguarded pres before adding definition *)
-<<<<<<< HEAD
           let expr', ctx = close_expr ?bounds ?original pos (expr, ctx) in
 
           (* Define the expression with a fresh abstraction *)
@@ -1250,13 +1249,6 @@
               ?is_const
               ?for_inv_gen
               ?bounds
-=======
-          let expr', ctx = close_expr ?original pos (expr, ctx) in
-          
-          (* Define the expression with a fresh state variable *)
-          let state_var, ctx =
-            mk_state_var_for_expr ?is_input ?is_const ?for_inv_gen
->>>>>>> 9175a12c
               (* ?reuse *)
               (* ~reuse:(not ctx.guard_pre) *)
               ctx add_state_var_to_locals expr'
