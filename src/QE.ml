--- conflicted
+++ resolved
@@ -45,7 +45,7 @@
           `Z3_SMTLIB
       in
 
-      Solver.trace_comment 
+      SMTSolver.trace_comment 
         solver
         (Format.sprintf 
            "Declaring state variables: %s"
@@ -53,29 +53,20 @@
               (pp_print_list Var.pp_print_var ",@ ") 
               (TransSys.vars_of_bounds trans_sys Numeral.zero Numeral.one)));
       
-<<<<<<< HEAD
       (* Defining uf's and declaring variables. *)
       TransSys.init_define_fun_declare_vars_of_bounds
         trans_sys
-        (Solver.define_fun solver)
-        (Solver.declare_fun solver)
+        (SMTSolver.define_fun solver)
+        (SMTSolver.declare_fun solver)
         Numeral.(~- one) Numeral.zero;
       
-      Solver.trace_comment solver "Defining predicates";
-=======
-      (* Declare uninterpreted function symbols *)
-      (* TransSys.iter_state_var_declarations trans_sys (SMTSolver.declare_fun solver); *)
-  
-      (* Define functions *)
-      (* TransSys.iter_uf_definitions trans_sys (SMTSolver.define_fun solver); *)
-
->>>>>>> 1412a7e4
+      SMTSolver.trace_comment solver "Defining predicates";
 
       (*
       (* Define functions *)
       TransSys.iter_uf_definitions 
         trans_sys
-        (Solver.define_fun solver); 
+        (SMTSolver.define_fun solver); 
       *)
       
       (* Save instance *)
@@ -120,30 +111,23 @@
       in
 (*
       (* Declare uninterpreted function symbols *)
-<<<<<<< HEAD
       TransSys.declare_vars_of_bounds
         trans_sys
-        (Solver.declare_fun solver)
+        (SMTSolver.declare_fun solver)
         Numeral.zero
         Numeral.one;
 
       (* Define functions *)
       TransSys.iter_uf_definitions 
         trans_sys
-        (Solver.define_fun solver); 
+        (SMTSolver.define_fun solver); 
 *)
   (* Defining uf's and declaring variables. *)
       TransSys.init_define_fun_declare_vars_of_bounds
         trans_sys
-        (Solver.define_fun solver)
-        (Solver.declare_fun solver)
+        (SMTSolver.define_fun solver)
+        (SMTSolver.declare_fun solver)
         Numeral.(~- one) Numeral.zero;
-=======
-      (* TransSys.iter_state_var_declarations trans_sys (SMTSolver.declare_fun solver); *)
-  
-      (* Define functions *)
-      (* TransSys.iter_uf_definitions trans_sys (SMTSolver.define_fun solver); *)
->>>>>>> 1412a7e4
 
       (* Save instance *)
       solver_check := Some solver;
