--- conflicted
+++ resolved
@@ -764,10 +764,6 @@
 let invars_of_bound ?(one_state_only = false) t i = 
 
   (* Create conjunction of property terms *)
-<<<<<<< HEAD
-  let invars_0 = Term.mk_and t.invars in 
-  
-=======
   let invars_0 = 
     Term.mk_and 
 
@@ -790,7 +786,6 @@
 
   in 
 
->>>>>>> 2f121756
   (* Bump bound if greater than zero *)
   if Numeral.(i = zero) then invars_0
   else Term.bump_state i invars_0
@@ -922,27 +917,14 @@
   (* Modify status *)
   p.prop_status <- 
 
-<<<<<<< HEAD
-          match s with
-            
-            (* Mark property as invariant if it was unknown, k-true or
-               invariant *)
-            | PropUnknown
-            | PropKTrue _
-            | PropInvariant _ -> (n, PropInvariant certif) 
-                               
-            (* Fail if property was false or k-false *)
-            | PropFalse _ -> raise (Failure "prop_invariant") 
-=======
     (* Check current status *)
     match p.prop_status with
->>>>>>> 2f121756
 
       (* Mark property as invariant if it was unknown, k-true or
          invariant *)
       | PropUnknown
       | PropKTrue _
-      | PropInvariant -> PropInvariant
+      | PropInvariant _ -> PropInvariant certif
 
       (* Fail if property was false or k-false *)
       | PropFalse _ -> raise (Failure "prop_invariant") 
@@ -957,28 +939,17 @@
   (* Modify status *)
   p.prop_status <- 
 
-<<<<<<< HEAD
-            (* Fail if property was invariant *)
-            | PropInvariant _ -> 
-              raise (Failure "prop_false")
-=======
     (* Check current status *)
     match p.prop_status with
->>>>>>> 2f121756
 
       (* Mark property as k-false if it was unknown, l-true for l <
          k or invariant *)
       | PropUnknown -> PropFalse cex
 
       (* Fail if property was invariant *)
-      | PropInvariant -> 
+      | PropInvariant _ -> 
         raise (Failure "prop_false")
 
-<<<<<<< HEAD
-            (* Keep if property was l-false for l <= k *)
-            | PropFalse cex' when (length_of_cex cex') <= (length_of_cex cex) ->
-              (n, s)
-=======
       (* Fail if property was l-true for l >= k *)
       | PropKTrue l when l > (length_of_cex cex) -> 
         raise 
@@ -987,7 +958,6 @@
                 "prop_false: was %d-true before, now cex of length %d"
                 l
                 (length_of_cex cex)))
->>>>>>> 2f121756
 
       (* Mark property as false if it was l-true for l < k *)
       | PropKTrue _ -> PropFalse cex
@@ -1015,19 +985,14 @@
       (* Mark as k-true if it was unknown *)
       | PropUnknown -> PropKTrue k
 
-<<<<<<< HEAD
-            (* Keep if it was invariant *)
-            | PropInvariant _ -> (n, s)
-=======
       (* Keep if it was l-true for l > k *)
       | PropKTrue l when l > k -> p.prop_status
->>>>>>> 2f121756
 
       (* Mark as k-true if it was l-true for l <= k *)
       | PropKTrue _ -> PropKTrue k
 
       (* Keep if it was invariant *)
-      | PropInvariant -> p.prop_status
+      | PropInvariant _ -> p.prop_status
 
       (* Keep if property was l-false for l > k *)
       | PropFalse cex when (length_of_cex cex) > k -> p.prop_status
@@ -1052,16 +1017,9 @@
 let is_proved t prop = 
 
   try 
-<<<<<<< HEAD
-
-    (match List.assoc prop trans_sys.prop_status with
+    ( match (property_of_name t prop).prop_status with
       | PropInvariant _ -> true
-      | _ -> false)
-=======
-    ( match (property_of_name t prop).prop_status with
-      | PropInvariant -> true
       | _ -> false )
->>>>>>> 2f121756
         
   with
     Not_found -> false
