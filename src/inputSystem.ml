(* This file is part of the Kind 2 model checker.

   Copyright (c) 2014 by the Board of Trustees of the University of Iowa

   Licensed under the Apache License, Version 2.0 (the "License"); you
   may not use this file except in compliance with the License.  You
   may obtain a copy of the License at

   http://www.apache.org/licenses/LICENSE-2.0 

   Unless required by applicable law or agreed to in writing, software
   distributed under the License is distributed on an "AS IS" BASIS,
   WITHOUT WARRANTIES OR CONDITIONS OF ANY KIND, either express or
   implied. See the License for the specific language governing
   permissions and limitations under the License. 

*)

open Lib

module Strat = Strategy
module S = SubSystem
module Lus = LustreNode

module SVM = StateVar.StateVarMap

type _ t =
| Lustre : (LustreNode.t S.t * LustreGlobals.t) -> LustreNode.t t
| Native : TransSys.t S.t -> TransSys.t t
| Horn : unit S.t -> unit t

let read_input_lustre input_file = Lustre (LustreInput.of_file input_file)

let read_input_native input_file = Native (NativeInput.of_file input_file)

let read_input_horn input_file = assert false

let ordered_scopes_of (type s) : s t -> Scope.t list = function
  | Lustre (subsystem, _) ->
    S.all_subsystems subsystem
    |> List.map (fun { S.scope } -> scope)

  | Native subsystem ->
    S.all_subsystems subsystem
    |> List.map (fun { S.scope } -> scope)

  | Horn subsystem -> assert false

(* Uid generator for test generation params.

/!\
    This is _wrong_.
    There's gonna be collision with the UIDs for regular analysis. Right now
    analyses and testgen are separate so that's fine, but be careful in the
    future.
/!\

*)
let testgen_uid_ref = ref 1
let get_testgen_uid () =
  let uid = !testgen_uid_ref in
  testgen_uid_ref := uid + 1 ;
  uid

(** Returns the analysis param for [top] that abstracts all its abstractable
    subsystems if [top] has a contract. *)
let maximal_abstraction_for_testgen (type s)
: s t -> Scope.t -> (Scope.t * Term.t) list -> Analysis.param option = function

  | Lustre (subsystem, globals) -> (fun top assumptions ->

    (* Collects all subsystems, abstracting them if possible. *)
    let rec collect map = function
      | sub :: tail ->
        collect (Scope.Map.add sub.S.scope sub.S.has_contract map) tail
      | [] -> Some map
    in

    (* Finds [top] in the subsystems, and then calls [collect]. *)
    let rec get_abstraction_for_top = function
      | sub :: tail ->
        if sub.S.scope = top then
          (* Sub is the system we're looking for. *)
          if sub.S.has_contract then
            (* System has contracts, collecting subsystems. *)
            collect (Scope.Map.add sub.S.scope false Scope.Map.empty) tail
          else
            (* System has no contracts. *)
            None
        else
          (* Sub is not the system we're looking for, skipping. *)
          get_abstraction_for_top tail
      | [] ->
        Format.asprintf
          "system %a does not exist, cannot generate param for testgen"
          Scope.pp_print_scope top
        |> failwith
    in

    match
      S.all_subsystems subsystem |> get_abstraction_for_top
    with

    (* Top is not abstractable. *)
    | None -> None

    (* All good. *)
    | Some map -> Some (
      Analysis.First {
        Analysis.top = top ;
        Analysis.uid = get_testgen_uid () ;
        Analysis.abstraction_map = map ;
        Analysis.assumptions = assumptions ;
      }
    )

  )

  | Native subsystem -> assert false
  | Horn subsystem -> assert false

let next_analysis_of_strategy (type s)
: s t -> 'a -> Analysis.param option = function

  | Lustre (subsystem, globals) -> (fun results -> 
      (* let nodes = 
         LustreNode.nodes_of_subsystem subsystem
         in

         assert (nodes <> []) ;

         Some {
         Analysis.top = List.hd nodes |> LustreNode.scope_of_node ;

         Analysis.abstraction_map =
          nodes |> List.fold_left (fun m n ->
            Scope.Map.add (LustreNode.scope_of_node n) false m
          ) Scope.Map.empty ;

         Analysis.assumptions = []
         } *)

      let subs_of_scope scope =
        let { S.subsystems } = S.find_subsystem subsystem scope in
        subsystems
        |> List.map (fun { S.scope ; S.has_contract } -> scope, has_contract)
      in
<<<<<<< HEAD

      S.all_subsystems subsystem
      |> List.map (fun { S.scope ; S.has_contract } -> scope, has_contract)
      |> Strategy.next_analysis results subs_of_scope
=======
      subsystems |> List.map (
        fun { S.scope ; S.has_contract ; S.has_modes } ->
          scope, has_contract, has_modes
      )
    in

    S.all_subsystems subsystem
    |> List.map (fun { S.scope ; S.has_contract ; S.has_modes } ->
      scope, has_contract, has_modes
>>>>>>> 628b2252
    )

  | Native subsystem -> (fun results ->
      let subs_of_scope scope =
        let { S.subsystems } = S.find_subsystem subsystem scope in
        subsystems
        |> List.map (fun { S.scope ; S.has_contract } -> scope, has_contract)
      in

      S.all_subsystems subsystem
      |> List.map (fun { S.scope ; S.has_contract } -> scope, has_contract)
      |> Strategy.next_analysis results subs_of_scope
    )
  | Horn subsystem -> (function _ -> assert false)


(* Return a transition system with [top] as the main system, sliced to
   abstractions and implementations as in [abstraction_map]. *)
let trans_sys_of_analysis (type s) ?(preserve_sig = false)
: s t -> Analysis.param -> TransSys.t * s t = function

  | Lustre (subsystem, globals) -> (function analysis ->
<<<<<<< HEAD
      let t, s, g =
        LustreTransSys.trans_sys_of_nodes subsystem globals analysis in
      (t, Lustre (s, g))
    )

  | Native sub -> (fun _ -> sub.SubSystem.source, Native sub)
=======
    let t, s, g =
      LustreTransSys.trans_sys_of_nodes
        ~preserve_sig:preserve_sig subsystem globals analysis
    in
    (t, Lustre (s, g))
  )
    
  | Native _ -> assert false
>>>>>>> 628b2252
    
  | Horn _ -> assert false



let pp_print_path_pt
(type s) (input_system : s t) trans_sys instances first_is_init ppf model =

  match input_system with 

  | Lustre (subsystem, globals) ->
    LustrePath.pp_print_path_pt
      trans_sys instances subsystem globals first_is_init ppf model

  | Native sub ->
    Format.eprintf "pp_print_path_pt not implemented for native input@.";
    ()
    (* assert false *)

  | Horn _ -> assert false


let pp_print_path_xml
(type s) (input_system : s t) trans_sys instances first_is_init ppf model =

  match input_system with 

  | Lustre (subsystem, globals) ->
    LustrePath.pp_print_path_xml
      trans_sys instances subsystem globals first_is_init ppf model

  | Native _ ->
    Format.eprintf "pp_print_path_xml not implemented for native input@.";
    assert false;


  | Horn _ -> assert false


let pp_print_path_in_csv
(type s) (input_system : s t) trans_sys instances first_is_init ppf model =
  match input_system with

  | Lustre (subsystem, globals) ->
    LustrePath.pp_print_path_in_csv
      trans_sys instances subsystem globals first_is_init ppf model

  | Native _ ->
    Format.eprintf "pp_print_path_in_csv not implemented for native input";
    assert false

  | Horn _ -> assert false


let reconstruct_lustre_streams (type s) (input_system : s t) state_vars =
  match input_system with 
  | Lustre (subsystem, _) ->
    LustrePath.reconstruct_lustre_streams subsystem state_vars
  | Native _ -> assert false
  | Horn _ -> assert false

let is_lustre_input (type s) (input_system : s t) =
  match input_system with 
  | Lustre _ -> true
  | Native _ -> false
  | Horn _ -> false


let slice_to_abstraction_and_property
(type s) (input_sys: s t) analysis trans_sys cex prop
: TransSys.t * TransSys.instance list * (StateVar.t * _) list * Term.t * s t = 

  (* Filter values at instants of subsystem. *)
  let filter_out_values = match input_sys with 

    | Lustre (subsystem, globals) -> (fun scope { TransSys.pos } cex v -> 
          
      (* Get node cals in subsystem of scope. *)
      let { S.source = { LustreNode.calls } } = 
        S.find_subsystem subsystem scope 
      in
    
      (* Get clock of node call identified by its position. *)
      let { LustreNode.call_clock } = 
        List.find (fun {
            LustreNode.call_node_name; LustreNode.call_pos
          } -> call_pos = pos
        ) calls
      in

      (* Node call has an activation condition? *)
      match call_clock with 

        (* Keep all instants for node calls without activation
           condition. *)
        | None -> v

        (* State variable for activation condition. *)
        | Some clock_state_var -> 

          (* Get values of activation condition from model. *)
          let clock_values = List.assq clock_state_var cex in

          (* Need to preserve order of values *)
          List.fold_right2 (fun cv v a -> match cv with

            (* Value of clock at this instant. *)
            | Model.Term t -> 

             (* Clock is true: keep value at instant. *)
             if Term.equal t Term.t_true then 
               v :: a

             (* Clock is false: skip instant. *)
             else if Term.equal t Term.t_false then 
               a

             (* Clock must be Boolean. *)
             else 
               assert false

            (* TODO: models with arrays. *)
            | Model.Lambda _ -> assert false
          ) clock_values v []
    )

    (* Clocked node calls are only in Lustre, no filtering of instants in
       models for native input. *)
    | Native subsystem -> (fun _ _ _ v -> v)

    (* Clocked node calls are only in Lustre, no filtering of instants in
       models for Horn input. *)
    | Horn subsystem -> (fun _ _ _ v -> v)

  in  

  (* Map counterexample and property to S. *)
  let trans_sys', instances, cex', prop' =
    TransSys.map_cex_prop_to_subsystem 
      filter_out_values trans_sys cex prop
  in

  (* Replace top system with subsystem for slicing. *)
  let analysis' =
    Analysis.First {
      Analysis.info_of_param analysis
      with Analysis.top = TransSys.scope_of_trans_sys trans_sys'
    }
  in

  (* Return subsystem that contains the property *)
  trans_sys', instances, cex', prop'.Property.prop_term, (

    (* Slicing is input-specific *)
    match input_sys with 

    (* Slice Lustre subnode to property term *)
    | Lustre (subsystem, globals) ->

      let vars = match prop'.Property.prop_source with
        | Property.Assumption _ ->
          TransSys.state_vars trans_sys' |> StateVar.StateVarSet.of_list
        | _ ->
          Term.state_vars_of_term prop'.Property.prop_term
      in

      let subsystem', globals' = 
        LustreSlicing.slice_to_abstraction_and_property
          analysis' vars subsystem globals
      in

      Lustre (subsystem', globals')

    (* No slicing in native input *)
    | Native subsystem -> Native subsystem

    (* No slicing in Horn input *)
    | Horn subsystem -> Horn subsystem
  )


let inval_arg s = invalid_arg (
  Format.sprintf "expected lustre input, got %s input" s
)

let compile_to_rust (type s): s t -> Scope.t -> string -> unit =
fun sys top_scope target ->
  match sys with
  | Lustre (sub, _) ->
    LustreToRust.implem_to_rust target (
      fun scope -> (S.find_subsystem sub scope).S.source
    ) sub.S.source
  | Native _ ->
    Format.printf "can't compile from native input: unsupported"
  | Horn _ ->
    Format.printf "can't compile from horn clause input: unsupported"

let compile_oracle_to_rust (type s): s t -> Scope.t -> string -> (
  string *
  (Lib.position * int) list *
  (string * Lib.position * int) list
) =
fun sys top_scope target ->
  match sys with
  | Lustre (sub, _) ->
    LustreToRust.oracle_to_rust target (
      fun scope -> (S.find_subsystem sub scope).S.source
    ) sub.S.source
  | Native _ ->
    failwith "can't compile from native input: unsupported"
  | Horn _ ->
    failwith "can't compile from horn clause input: unsupported"



(* 
   Local Variables:
   compile-command: "make -C .. -k"
   tuareg-interactive-program: "./kind2.top -I ./_build -I ./_build/SExpr"
   indent-tabs-mode: nil
   End: 
*)
  <|MERGE_RESOLUTION|>--- conflicted
+++ resolved
@@ -143,37 +143,30 @@
       let subs_of_scope scope =
         let { S.subsystems } = S.find_subsystem subsystem scope in
         subsystems
-        |> List.map (fun { S.scope ; S.has_contract } -> scope, has_contract)
-      in
-<<<<<<< HEAD
+        |> List.map (fun { S.scope ; S.has_contract; S.has_modes } ->
+            scope, has_contract, has_modes)
+      in
+
 
       S.all_subsystems subsystem
-      |> List.map (fun { S.scope ; S.has_contract } -> scope, has_contract)
+      |> List.map (fun { S.scope ; S.has_contract ; S.has_modes } ->
+          scope, has_contract, has_modes)
       |> Strategy.next_analysis results subs_of_scope
-=======
-      subsystems |> List.map (
-        fun { S.scope ; S.has_contract ; S.has_modes } ->
-          scope, has_contract, has_modes
-      )
-    in
-
-    S.all_subsystems subsystem
-    |> List.map (fun { S.scope ; S.has_contract ; S.has_modes } ->
-      scope, has_contract, has_modes
->>>>>>> 628b2252
     )
 
   | Native subsystem -> (fun results ->
       let subs_of_scope scope =
         let { S.subsystems } = S.find_subsystem subsystem scope in
         subsystems
-        |> List.map (fun { S.scope ; S.has_contract } -> scope, has_contract)
-      in
-
+        |> List.map (fun { S.scope ; S.has_contract; S.has_modes } ->
+            scope, has_contract, has_modes)
+      in
+      
       S.all_subsystems subsystem
-      |> List.map (fun { S.scope ; S.has_contract } -> scope, has_contract)
-      |> Strategy.next_analysis results subs_of_scope
-    )
+      |> List.map (fun { S.scope ; S.has_contract ; S.has_modes } ->
+          scope, has_contract, has_modes)
+      |> Strategy.next_analysis results subs_of_scope)
+         
   | Horn subsystem -> (function _ -> assert false)
 
 
@@ -183,23 +176,14 @@
 : s t -> Analysis.param -> TransSys.t * s t = function
 
   | Lustre (subsystem, globals) -> (function analysis ->
-<<<<<<< HEAD
-      let t, s, g =
-        LustreTransSys.trans_sys_of_nodes subsystem globals analysis in
-      (t, Lustre (s, g))
-    )
-
-  | Native sub -> (fun _ -> sub.SubSystem.source, Native sub)
-=======
     let t, s, g =
       LustreTransSys.trans_sys_of_nodes
         ~preserve_sig:preserve_sig subsystem globals analysis
     in
-    (t, Lustre (s, g))
-  )
-    
-  | Native _ -> assert false
->>>>>>> 628b2252
+      (t, Lustre (s, g))
+    )
+
+  | Native sub -> (fun _ -> sub.SubSystem.source, Native sub)
     
   | Horn _ -> assert false
 
