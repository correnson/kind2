(* This file is part of the Kind 2 model checker.

   Copyright (c) 2015 by the Board of Trustees of the University of Iowa

   Licensed under the Apache License, Version 2.0 (the "License"); you
   may not use this file except in compliance with the License.  You
   may obtain a copy of the License at

   http://www.apache.org/licenses/LICENSE-2.0 

   Unless required by applicable law or agreed to in writing, software
   distributed under the License is distributed on an "AS IS" BASIS,
   WITHOUT WARRANTIES OR CONDITIONS OF ANY KIND, either express or
   implied. See the License for the specific language governing
   permissions and limitations under the License. 

*)

open Lib
module TSet = Term.TermSet

module CandidateTermGen = struct

  (* Short name for sets of terms. *)
  module TSet = Term.TermSet


  (* Bool type. *)
  let bool_type = Type.t_bool

  (* Constructs a term. *)
  let flat_to_term = Term.construct

  (* The name of a transition system. *)
  let name_of_sys sys =
    TransSys.scope_of_trans_sys sys |> String.concat "/"



  (* Aggregates state var rules. *)
  module StateVarRules : sig

    (* Applies the state var rules. *)
    val apply: StateVar.t list -> TSet.t -> TSet.t

  end = struct

    (* If svar is an IntRang(low,up) and low < up, generates terms low
     <= x, x <= up, and x=n where x is an IntRange (low,up)
     (n\in[low,up]). *)
    let rec unroll_ranges svar set =
      
      (* Creates the terms for an intrange. *)
      let rec unroll_range set low up var =
        if Numeral.(low > up)
        then set
        else
          unroll_range
            (TSet.add (Term.mk_eq [var ; Term.mk_num low]) set)
            (Numeral.succ low)
            up
            var
      in

      let var =
        Var.mk_state_var_instance svar Numeral.zero
        |> Term.mk_var
      in

      match StateVar.type_of_state_var svar |> Type.node_of_type with

      | Type.IntRange (low,up) when not Numeral.(low = up) ->
         
         unroll_range set low up var
         |> TSet.add
              (Term.mk_leq [ Term.mk_num low ; var ])
         |> TSet.add
              (Term.mk_leq [ var ; Term.mk_num up ])

      | _ -> set

               
    (* Generates x>=0 for int and real variables. *)
    let arith_zero_eqs svar set =

      match StateVar.type_of_state_var svar |> Type.node_of_type with

      | Type.Int ->

         (* Variable at 0. *)
         let var =
           Var.mk_state_var_instance svar Numeral.zero
           |> Term.mk_var
         in

         TSet.add
           (Term.mk_geq [ var ; Term.mk_num Numeral.zero ])
           set

      | Type.Real ->

         (* Variable at 0. *)
         let var =
           Var.mk_state_var_instance svar Numeral.zero
           |> Term.mk_var
         in

         TSet.add
           (Term.mk_geq [ var ; Term.mk_dec Decimal.zero ])
           set

      | _ -> set


    (* Add boolean variables and their negation. *)
    let bool_vars svar set =
      match StateVar.type_of_state_var svar |> Type.node_of_type with

      | Type.Bool ->

         (* Variable at 0. *)
         let var =
           Var.mk_state_var_instance svar Numeral.zero
           |> Term.mk_var
         in
         
         set
         (* Adding variable. *)
         |> TSet.add var
         (* Adding negation of the variable. *)
         |> TSet.add (Term.mk_not var)

      | _ -> set



    let rule_list =
      [ unroll_ranges, true_of_unit ;
        arith_zero_eqs, true_of_unit ;
        bool_vars, true_of_unit ]

    let apply svars set =
      svars
      (* To all svars... *)
      |> List.fold_left
           ( fun set' svar ->
             if StateVar.for_inv_gen svar
             then
               rule_list
               (* ...apply all rules... *)
               |> List.fold_left
                    ( fun set'' (rule,condition) ->
                      (* ...if their condition is true. *)
                      if condition ()
                      then rule svar set''
                      else set'' )
                    set'
             else set')
           set

  end


  (* Aggregate rules on flat terms. *)
  module FlatTermsRules : sig

    (* Applies the state var rules. *)
    val apply: Term.T.flat -> TSet.t -> TSet.t

  end = struct

    (* Adds term to set if term has type bool. *)
    let must_be_bool term set =
      if Term.type_of_term term == bool_type
      then TSet.add term set
      else set

    (* Returns true if the term mentions at least a non-constant
       variable. *)
    let has_var term =
      Term.vars_of_term term
      |> Var.VarSet.exists
           ( fun var -> not (Var.is_const_state_var var) )

    let rec is_var_or_const term =
      match Term.destruct term with
      | Term.T.App (_,_) -> false
      | Term.T.Attr (kid,_) -> is_var_or_const kid
      | _ -> true

    let rec is_const term =
      match Term.destruct term with
      | Term.T.App (_,_) -> false
      | Term.T.Var _ -> false
      | Term.T.Attr (kid,_) -> is_const kid
      | _ -> true

    let rec is_var term =
      match Term.destruct term with
      | Term.T.App (_,_) -> false
      | Term.T.Const _ -> false
      | Term.T.Attr (kid,_) -> is_var kid
      | _ -> true

    (* Adds term to set if term is bool and is not [AND|NOT]. *)
    let bool_terms flat set = match flat with

      | Term.T.App (sym, kids) ->

         (* if ( (is_var kid1) && (is_const kid2) ) *)
         (*   || ( (is_var kid2) && (is_const kid1) ) then *)
         if List.for_all is_var_or_const kids then
           
           ( match Symbol.node_of_symbol sym with

             | `GT
             | `LT
             | `OR
             | `XOR
             | `DISTINCT
(*
             | `BVULT
*)
             | `IS_INT ->
                TSet.add (flat_to_term flat) set

             | _ -> set )

         else set

      | _ -> set


    (* If term is an arithmetic atom "lhs op rhs" add "lhs >= rhs" and
       "lhs <= rhs". *)
    let arith_atoms flat set = match flat with

      | Term.T.App (sym, ((kid1 :: kid2 :: []) as kids)) ->

        (* The inequality has to be a 'small' one. Either var op
           const, const op var, orr var op var. *)
        if ( (is_var kid1) && (is_const kid2) )
           || ( (is_var kid2) && (is_const kid1) )
           (*|| ( (is_var kid1) && (is_var kid2) )*)
        then

          ( match Symbol.node_of_symbol sym with

            | `EQ ->

                (* Making sure it's an arith equality. *)
              ( match
                  kid1 |> Term.type_of_term |> Type.node_of_type
                with

                  | Type.Int
                  | Type.Real ->
                     (* It is, adding >= and <=. *)
                    set
                    (* |> TSet.add (flat_to_term term) *)
                    |> TSet.add (Term.mk_geq kids)
                    |> TSet.add (Term.mk_leq kids)
                  | _ -> set )

            | `LEQ -> set
              |> TSet.add (Term.mk_geq kids)
              |> TSet.add (Term.mk_leq kids)

            | `GEQ -> set
              |> TSet.add (Term.mk_geq kids)
              |> TSet.add (Term.mk_leq kids)

            | `GT  -> set
              |> TSet.add (flat_to_term flat)
              |> TSet.add (Term.mk_geq kids)
              |> TSet.add (Term.mk_leq kids)

            | `LT  -> set
              |> TSet.add (flat_to_term flat)
              |> TSet.add (Term.mk_geq kids)
              |> TSet.add (Term.mk_leq kids)

            | _ -> set )

        else set
             
      | _ -> set


    (* List of rules over flat terms and their activation
       condition. *)
    let rule_list =
      [ bool_terms, false_of_unit ;
        arith_atoms, true_of_unit ]

    let apply flat set =
      
      rule_list
      (* Apply all rules... *)
      |> List.fold_left
           ( fun set' (rule, condition) ->
             (* If their condition is true. *)
             if condition ()
             then rule flat set'
             else set' )
           set

  end

  (* The numeral -1. *)
  let minus_one_num = Numeral.(~- one)

  (* Inserts or updates a sys/terms binding in an associative list
     sorted by topological order.  If sys is already in the list, then
     its terms are updated with the union of the old ones and the new
     ones. If it's not then it is inserted at the right place wrt
     topological order. *)
  let insert_sys_terms ((sys,terms) as pair) =

    (* Checks if 'sys' is a subsystem of 'sys''. *)
    let shall_insert_here sys' =
      TransSys.get_subsystems sys'
      |> List.mem sys
    in

    let rec loop prefix = function

      (* System is already in the list. *)
      | (sys',terms') :: tail when sys == sys' ->
         List.rev_append
           prefix
           (* Updating the term list. *)
           ( (sys, TSet.union terms terms') :: tail )
           
      (* sys' has sys as a subsystem, we insert here. *)
      | ((sys',_) :: _) as l when shall_insert_here sys' ->
         List.rev_append prefix (pair :: l)

      (* Looping. *)
      | head :: tail ->
         loop (head :: prefix) tail

      (* Could not find sys, adding it at the end. *)
      | [] -> pair :: prefix |> List.rev
    in

    loop []


  (* If all vars in term have offset 0, adds term bumped at -1 to set. *)
  let add_offset_complement term set =
    match Term.var_offsets_of_term term with
    | Some(low), Some(up) when Numeral.(low = zero)
                               && Numeral.(up = zero) ->
       (* Term is one state @0, adding -1 version. *)
       TSet.add
         (Term.bump_state minus_one_num term)
         set
         
    | Some(low), Some(up) when Numeral.(low = minus_one_num)
                               && Numeral.(up = minus_one_num) ->
       (* Term is one state @-1, adding 0 version. *)
       TSet.add
         (Term.bump_state Numeral.one term)
         set
         
    | _ -> set


  (* If term is one state @0, adds term to set. If term is one state
     @-1, bumps the term to 0 and adds it to set. If term is two states,
     it is dismissed. *)
  let one_statify term set =
    match Term.var_offsets_of_term term with
    | Some(low), Some(up) when Numeral.(low = zero)
                               && Numeral.(up = zero) ->
       (* Term is one state @0, adding it. *)
       TSet.add term set
         
    | Some(low), Some(up) when Numeral.(low = minus_one_num)
                               && Numeral.(up = minus_one_num) ->
       (* Term is one state @-1, adding 0 version. *)
       TSet.add
         (Term.bump_state Numeral.one term)
         set

    | _ -> set

  (* Term set with true and false. *)
  let true_false_set = TSet.of_list [ Term.t_true ; Term.t_false ]

  (* Adds the -1 (resp. 0) version of terms mentioning only variables
     of offset 0 (resp. -1). *)
  let two_state_complement set =
    TSet.fold add_offset_complement set set

  (* Removes all two state candidate terms from a set of terms. *)
  let one_state_only set =
    TSet.fold one_statify set true_false_set

  (* Builds a set of candidate terms from a term. Basically applies
       flat rules on all subterms. *)
  let set_of_term term set =
    let set_ref = ref set in
    (* Updates the set reference. *)
    let set_update set' = set_ref := set' in
    
    ( Term.eval_t
        ( fun flat_term _ ->
          (* Applying rules and updating set reference. *)
          set_update
            (FlatTermsRules.apply flat_term !set_ref) )
        
        term ) ;

    !set_ref

  (* Generates sets of candidate terms from a transition system, and
     its subsystems if the flags require it. *)
  let candidate_terms_of_trans two_state top_sys trans_sys =
    
    let rec get_last = function
      | head :: [] -> [head]
      | [] ->
        Event.log L_fatal "can't get last" ;
        assert false ;
      | _ :: t -> get_last t
    in

    (* Creates an associative list between systems and their
       implication graph. Even when running in top system only, we
       need to look at the subsystems and instantiate their candidate
       terms. *)
    let rec sys_graphs_map result = function

      | system :: tail ->
         (* Getting the scope of the system. *)
         let scope = TransSys.scope_of_trans_sys system in

         (* Do we know that system already?. *)
         if List.exists
              ( fun (sys,_) ->
                TransSys.scope_of_trans_sys sys = scope )
              result
              
         then
           (* We do, discarding it. *)
           sys_graphs_map result tail

         else (

           debug invGenCand "Looking at [%s]."
                 (TransSys.scope_of_trans_sys system |> String.concat "/") in
           
           (* We don't, getting init and trans. *)
           let init, trans =
             TransSys.init_of_bound system Numeral.zero,
             (* Getting trans at [-1,0]. *)
             TransSys.trans_of_bound system Numeral.zero
           in

           debug invGenCand "Generating candidates." in

           let user_candidates =
             if two_state then TSet.empty
             else TSet.of_list (TransSys.get_unknown_candidates system) in
  
           let candidates' =

<<<<<<< HEAD
             if Flags.only_user_candidates () then user_candidates
             else
               user_candidates

               (* Synthesizing candidates. *)
               |> StateVarRules.apply (TransSys.state_vars system)

               (* Candidates from init. *)
               |> set_of_term init

               (* Candidates from trans. *)
               |> if Flags.invgengraph_mine_trans ()
               then set_of_term trans else identity
  in
=======
             TSet.empty
               
             (* Synthesizing candidates. *)
             |> StateVarRules.apply (TransSys.state_vars system)
                                     
             (* Candidates from init. *)
             |> set_of_term init

             (* Candidates from trans. *)
             |> if Flags.Invgen.mine_trans ()
                then set_of_term trans else identity
           in
>>>>>>> 628b2252

           let candidates =
             (* Adding two state complement if
                required. One-state-ification will take place at the
                very end to avoid missing candidate terms through
                instantiation. *)
             if two_state then two_state_complement candidates'
             else candidates'
           in

           let sorted_result =
             result
             |> ( if Flags.Invgen.lift_candidates () then
                    TSet.fold
                      ( fun term map ->
                        TransSys.instantiate_term_all_levels
                          top_sys TransSys.trans_base scope term
                          |> (function | (top,others) -> top :: others)
                          |> List.fold_left
                              ( fun map (sys,terms) ->
                                insert_sys_terms
                                  (sys, TSet.of_list terms) map )
                              map )
                      candidates
                  else identity )
             |> insert_sys_terms (system, candidates)
           in

           sys_graphs_map
             sorted_result
             (List.concat [ TransSys.get_subsystems system ; tail ])
         )

      | [] ->

        let final =
          (* Only getting to system if required. *)
          ( if Flags.Invgen.top_only ()
            then get_last result else result )
          |> (
            (* One state-ing everything if required. *)
            if two_state then
              identity
            else
              List.map
                (fun (sys,set) ->
                  (sys, one_state_only set))
          )
        in

        let count =
          final
          |> List.fold_left
              ( fun count (_, term_set) ->
                count + (TSet.cardinal term_set) )
              (* Starting at two, true and false are not there yet. *)
              2
        in

        debug invGenCand "%i candidates" count in

        (* Returning the candidate terms... *)
        final,
        (* ...and candidate term count for stats. *)
        count
    in

    sys_graphs_map [] [ trans_sys ]


  let build_graphs cands =

    let create_graph term_set =
      (* if Flags.only_user_candidates () then *)
      (*   ImplicationGraph.create_degenerate term_set *)
      (* else *)
        ImplicationGraph.create
          (TSet.union true_false_set term_set)
    in

    (* Building the graphs. *)
    List.map (fun (sys,term_set) ->
        (* Creating graph. *)
        (sys, create_graph term_set, TSet.cardinal term_set)
      ) cands
      
end

(* Generates candidate terms for a transition system, and its
   subsystems if the flags require it.
   /!\ The sets do NOT contain true and false /!\ *)
let generate_candidate_terms two_state top_sys trans =
  CandidateTermGen.candidate_terms_of_trans two_state top_sys trans

(* Generates implication graphs for a transition system, and its
   subsystems if the flags require it. *)
let generate_graphs two_state top_sys trans =
  let candidate_terms, count =
    generate_candidate_terms two_state top_sys trans
  in

  (* Returning implication graphs and candidate term count. *)
  CandidateTermGen.build_graphs candidate_terms, count

let mine_term
      synthesis
      mine_init
      mine_trans
      two_state sys terms set =
  set
  |> (if synthesis then
        (* Synthesizing candidates from sys. *)
        CandidateTermGen.StateVarRules.apply (TransSys.state_vars sys)
      else
        identity)
  |> (if mine_init then
        (* Mining init. *)
        TransSys.init_of_bound sys Numeral.zero
        |> CandidateTermGen.set_of_term
      else
        identity)
  |> (if mine_init then
        (* Mining trans. *)
        TransSys.trans_of_bound sys Numeral.zero
        |> CandidateTermGen.set_of_term
      else
        identity)
  |> (* Mining terms. *)
    (fun set ->
     List.fold_left
       (fun set' term ->
        CandidateTermGen.set_of_term term set')
       set
       terms)
  |> (if two_state then
        (* In two state get the complement. *)
        CandidateTermGen.two_state_complement
      else
        (* In one state, one-state-ify. *)
        CandidateTermGen.one_state_only)

(* Creates a graph for a transition system using the specified list of
   invariants. *)
let create_graph trans candidates =
  match
    CandidateTermGen.build_graphs [ (trans, candidates) ]
  with
    | (_, graph, _) :: _ -> graph
    | _ ->
      Event.log L_fatal "no graph was built" ;
      assert false


    
(* 
   Local Variables:
   compile-command: "make -C .. -k"
   tuareg-interactive-program: "./kind2.top -I ./_build -I ./_build/SExpr"
   indent-tabs-mode: nil
   End: 
*)
<|MERGE_RESOLUTION|>--- conflicted
+++ resolved
@@ -467,8 +467,7 @@
   
            let candidates' =
 
-<<<<<<< HEAD
-             if Flags.only_user_candidates () then user_candidates
+             if Flags.Certif.only_user_candidates () then user_candidates
              else
                user_candidates
 
@@ -479,23 +478,9 @@
                |> set_of_term init
 
                (* Candidates from trans. *)
-               |> if Flags.invgengraph_mine_trans ()
+               |> if Flags.Invgen.mine_trans ()
                then set_of_term trans else identity
   in
-=======
-             TSet.empty
-               
-             (* Synthesizing candidates. *)
-             |> StateVarRules.apply (TransSys.state_vars system)
-                                     
-             (* Candidates from init. *)
-             |> set_of_term init
-
-             (* Candidates from trans. *)
-             |> if Flags.Invgen.mine_trans ()
-                then set_of_term trans else identity
-           in
->>>>>>> 628b2252
 
            let candidates =
              (* Adding two state complement if
