--- conflicted
+++ resolved
@@ -124,75 +124,29 @@
   | Some off -> Format.fprintf fmt "[%a]" Term.pp_print_term off
 
 
-<<<<<<< HEAD
 (* Return a chain of variable names and node names that describe the
    cycle, in reverse order *)
 let rec describe_cycle node accum = function
-=======
-  (* Return a chain of variable names and node names that describe the
-     cycle, in reverse order *)
-  let rec describe_cycle accum = function
-    
-    | state_var :: tl -> (
-
-      (* Output state variable if visible, or node call *)
-      match N.get_state_var_source node state_var with
-        
-        (* Output state variable if visible *)
-        | N.Input 
-        | N.Output
-        | N.Local
-        | N.Ghost ->
-          describe_cycle (
-            (Format.asprintf "%a" (E.pp_print_lustre_var false)  state_var) :: 
-            accum
-          ) tl
-                         
-        (* Skip oracles and calls *)
-        | N.Call
-        | N.Alias (_,_)
-        | N.Oracle -> describe_cycle accum tl
-                        
-        (* State variable from abstraction *)
-        | exception Not_found -> (
-            
-          try 
-            
-            (* Find node call with state variable as output *)
-            let { N.call_node_name } =
-              List.find
-                (fun { N.call_node_name; N.call_outputs } -> 
-                   D.exists
-                     (fun _ sv -> StateVar.equal_state_vars state_var sv)
-                     call_outputs)
-                node.N.calls 
-            in
->>>>>>> 9175a12c
 
   | (state_var, ind) :: tl ->
 
-<<<<<<< HEAD
     (* Output state variable if visible, or node call *)
     (match N.get_state_var_source node state_var with
-=======
-          (* Skip abstracted state variable *)
-          with Not_found -> describe_cycle accum tl
-        )
-    )
->>>>>>> 9175a12c
 
      (* Output state variable if visible *)
-     | N.Input | N.Output | N.Local | N.Ghost -> 
+     | N.Input | N.Output | N.Local | N.Ghost ->
 
        describe_cycle node
          ((Format.asprintf "%a" (E.pp_print_lustre_var false) state_var) :: 
           accum)
          tl
 
-     (* Skip oracles *)
+     (* Skip oracles and calls *)
+     | N.Call
+     | N.Alias (_,_)
      | N.Oracle -> describe_cycle node accum tl
 
-     (* State variable from abstraction *)
+        (* State variable from abstraction *)
      | exception Not_found -> 
 
        try 
@@ -218,19 +172,6 @@
   (* Return in reverse order at end of cycle *)
   | [] -> accum
 
-<<<<<<< HEAD
-=======
-        (* Output variables in circular dependency, drop variables
-           that are not visible in the origial source *)
-        C.fail_no_position 
-          (Format.asprintf
-             "Circular dependency in %a: %a@."
-             (I.pp_print_ident false) node.N.name
-             (pp_print_list
-                Format.pp_print_string
-                " ->@ ")
-             (describe_cycle [] (state_var :: parents)))
->>>>>>> 9175a12c
 
 (* Checks if the state variable appears in some accumulator [accum] or if there
    exists a cycle, then checks that this same variable is also on the cycle. *)
